/*
 * Copyright (c) 2020, NVIDIA CORPORATION.
 *
 * Licensed under the Apache License, Version 2.0 (the "License");
 * you may not use this file except in compliance with the License.
 * You may obtain a copy of the License at
 *
 *     http://www.apache.org/licenses/LICENSE-2.0
 *
 * Unless required by applicable law or agreed to in writing, software
 * distributed under the License is distributed on an "AS IS" BASIS,
 * WITHOUT WARRANTIES OR CONDITIONS OF ANY KIND, either express or implied.
 * See the License for the specific language governing permissions and
 * limitations under the License.
 */

#include "HugeCTR/include/layers/fully_connected_layer.hpp"
#include <cmath>
#include <cstdlib>
#include <vector>
#include "HugeCTR/include/general_buffer.hpp"
#include "cublas_v2.h"
#include "gtest/gtest.h"
using namespace std;
using namespace HugeCTR;

static bool check_cpu_gpu(float *cpu_p, float *gpu_p, int len) {
  float *cpu_tmp = (float *)malloc(sizeof(float) * len);
  cudaMemcpy(cpu_tmp, gpu_p, sizeof(float) * len, cudaMemcpyDeviceToHost);
  float max_diff = fabs(cpu_p[0] - cpu_tmp[0]);
  bool flag = true;
  for (int i = 0; i < len; ++i) {
    if (fabs(cpu_p[i] - cpu_tmp[i]) >= 1e-3) flag = false;
    max_diff = max(max_diff, fabs(cpu_p[i] - cpu_tmp[i]));
  }
  free(cpu_tmp);
  return flag;
}

static void cpu_mm(float *a, float *b, float *c, int m, int k, int n) {
  for (int i = 0; i < m; ++i) {
    for (int j = 0; j < n; ++j) {
      c[i * n + j] = 0.0f;
      for (int kk = 0; kk < k; ++kk) c[i * n + j] += a[i * k + kk] * b[kk * n + j];
    }
  }
}

static void cpu_add_bias(float *out, float *bias, int m, int n) {
  for (int i = 0; i < m; ++i) {
    for (int j = 0; j < n; ++j) {
      out[i * n + j] += bias[j];
    }
  }
}

static void transpose(float *a, int m, int n) {
  std::unique_ptr<float[]> tmp(new float[m * n]);
  for (int i = 0; i < m; ++i)
    for (int j = 0; j < n; ++j) tmp[j * m + i] = a[i * n + j];
  for (int i = 0; i < m * n; ++i) a[i] = tmp[i];
}

<<<<<<< HEAD
static void fully_connected_layer_test(bool row_major, size_t m, size_t n, size_t k) {
=======
void fully_connected_layer_test(bool row_major, size_t m, size_t n, size_t k) {
>>>>>>> 57c9a94d
  std::shared_ptr<GeneralBuffer<float>> weight(new GeneralBuffer<float>());
  std::shared_ptr<GeneralBuffer<float>> wgrad(new GeneralBuffer<float>());
  std::shared_ptr<GeneralBuffer<float>> blobs(new GeneralBuffer<float>());

  std::shared_ptr<Tensor<float>> in_tensor(
      new Tensor<float>((std::vector<size_t>){row_major ? m : k, row_major ? k : m}, blobs,
                        row_major ? TensorFormat_t::HW : TensorFormat_t::WH));
  std::shared_ptr<Tensor<float>> out_tensor(
      new Tensor<float>((std::vector<size_t>){row_major ? m : n, row_major ? n : m}, blobs,
                        row_major ? TensorFormat_t::HW : TensorFormat_t::WH));

  cublasHandle_t cublas_handle;
  cublasCreate(&cublas_handle);
  FullyConnectedLayer fully_connected_layer(weight, wgrad, in_tensor, out_tensor,
                                            row_major ? TensorFormat_t::HW : TensorFormat_t::WH,
                                            cublas_handle, 0);
  // Initialize tensors to 0 and choose cublas algorithms
  weight->init(0);
  wgrad->init(0);
  blobs->init(0);
  fully_connected_layer.optimize();
  // Reset tensors to 0 to ensure all the data are the same as original utest(clear the side effect
  // of optimize)
  weight->reset_sync();
  wgrad->reset_sync();
  blobs->reset_sync();
  // TODO: result check
  float *d_weight = weight->get_ptr_with_offset(0);
  float *d_weight_grad = wgrad->get_ptr_with_offset(0);
  float *d_in = blobs->get_ptr_with_offset(0);
  float *d_out = blobs->get_ptr_with_offset(k * m);

  std::unique_ptr<float[]> h_weight(new float[n * k]);
  std::unique_ptr<float[]> h_weight_grad(new float[n * k]);
  std::unique_ptr<float[]> h_bias_grad(new float[n]);
  std::unique_ptr<float[]> h_in(new float[k * m]);
  std::unique_ptr<float[]> h_out(new float[n * m]);
  std::unique_ptr<float[]> h_bias(new float[n]);

  srand(time(NULL));
  for (size_t i = 0; i < k * n; ++i) h_weight[i] = (float)(rand() % 100);
  for (size_t i = 0; i < m * k; ++i) h_in[i] = (float)(rand() % 100);
  for (size_t i = 0; i < n; ++i) h_bias[i] = (float)i * 0.001;

  // cpu fprop
  cpu_mm(h_in.get(), h_weight.get(), h_out.get(), m, k, n);
  cpu_add_bias(h_out.get(), h_bias.get(), m, n);

  if (!row_major) {
    transpose(h_weight.get(), k, n);
    transpose(h_in.get(), m, k);
  }
  cudaMemcpy(d_weight, h_weight.get(), sizeof(float) * k * n, cudaMemcpyHostToDevice);
  cudaMemcpy(d_weight + k * n, h_bias.get(), sizeof(float) * n, cudaMemcpyHostToDevice);
  cudaMemcpy(d_in, h_in.get(), sizeof(float) * m * k, cudaMemcpyHostToDevice);

  fully_connected_layer.fprop(cudaStreamDefault);

  if (!row_major) transpose(h_out.get(), m, n);

  ASSERT_EQ(true, check_cpu_gpu(h_out.get(), d_out, m * n))
      << "fprop cross_check result fail" << endl;

  for (size_t i = 0; i < m * n; ++i) h_out[i] = (float)(rand() % 100);

  for (size_t i = 0; i < n; ++i) h_bias_grad[i] = 0.0f;
  for (size_t i = 0; i < m; ++i) {
    for (size_t j = 0; j < n; ++j) h_bias_grad[j] += h_out[i * n + j];
  }
  // CPU bprop
  if (row_major) {
    transpose(h_weight.get(), k, n);
    transpose(h_in.get(), m, k);
  }
  cpu_mm(h_in.get(), h_out.get(), h_weight_grad.get(), k, m, n);
  cpu_mm(h_out.get(), h_weight.get(), h_in.get(), m, n, k);

  if (!row_major) transpose(h_out.get(), m, n);
  cudaMemcpy(d_out, h_out.get(), sizeof(float) * m * n, cudaMemcpyHostToDevice);
  fully_connected_layer.bprop(cudaStreamDefault);

  if (!row_major) {
    transpose(h_weight_grad.get(), k, n);
    transpose(h_in.get(), m, k);
  }
  ASSERT_EQ(true, check_cpu_gpu(h_in.get(), d_in, m * k))
      << " bprop cross_check input_grad fail" << endl;
  ASSERT_EQ(true, check_cpu_gpu(h_weight_grad.get(), d_weight_grad, k * n))
      << " bprop cross_check weight_grad fail" << endl;
  ASSERT_EQ(true, check_cpu_gpu(h_bias_grad.get(), d_weight_grad + k * n, n))
      << " bprop cross_check bias_grad fail" << endl;
}

TEST(layers_test, fully_connected_layer_WH) {
  // col-major
  fully_connected_layer_test(false, 1024, 1024, 1024);
  fully_connected_layer_test(false, 2048, 2048, 2048);
  fully_connected_layer_test(false, 1, 1024, 1024);
  fully_connected_layer_test(false, 1024, 1, 1024);
  fully_connected_layer_test(false, 1024, 1024, 1);
  fully_connected_layer_test(false, 1, 1, 1);
  fully_connected_layer_test(false, 256, 512, 1024);
  fully_connected_layer_test(false, 251, 511, 1023);
}

TEST(layers_test, fully_connected_layer_HW) {
  // const int m = 256, n = 512, k = 1024;
  fully_connected_layer_test(true, 1024, 1024, 1024);
  fully_connected_layer_test(true, 2048, 2048, 2048);
  fully_connected_layer_test(true, 1, 1024, 1024);
  fully_connected_layer_test(true, 1024, 1, 1024);
  fully_connected_layer_test(true, 1024, 1024, 1);
  fully_connected_layer_test(true, 1, 1, 1);
  fully_connected_layer_test(true, 256, 512, 1024);
  fully_connected_layer_test(true, 251, 511, 1023);
}

TEST(layers_test, fully_connected_layer_HWHWWH) {
  const size_t m = 256, n = 512, k = 1024;
  std::shared_ptr<GeneralBuffer<float>> weight(new GeneralBuffer<float>());
  std::shared_ptr<GeneralBuffer<float>> wgrad(new GeneralBuffer<float>());
  std::shared_ptr<GeneralBuffer<float>> blobs(new GeneralBuffer<float>());
  std::shared_ptr<Tensor<float>> in_tensor(new Tensor<float>({m, k}, blobs, TensorFormat_t::HW));
  std::shared_ptr<Tensor<float>> out_tensor(new Tensor<float>({m, n}, blobs, TensorFormat_t::HW));
  cublasHandle_t cublas_handle;
  cublasCreate(&cublas_handle);
  FullyConnectedLayer fully_connected_layer(weight, wgrad, in_tensor, out_tensor,
                                            TensorFormat_t::WH, cublas_handle, 0);
  weight->init(0);
  wgrad->init(0);
  blobs->init(0);
  // TODO: result check
}

TEST(layers_test, fully_connected_layer_WHWHHW) {
  const size_t m = 256, n = 512, k = 1024;

  std::shared_ptr<GeneralBuffer<float>> weight(new GeneralBuffer<float>());
  std::shared_ptr<GeneralBuffer<float>> wgrad(new GeneralBuffer<float>());
  std::shared_ptr<GeneralBuffer<float>> blobs(new GeneralBuffer<float>());
  std::shared_ptr<Tensor<float>> in_tensor(new Tensor<float>({k, m}, blobs, TensorFormat_t::WH));
  std::shared_ptr<Tensor<float>> out_tensor(new Tensor<float>({n, m}, blobs, TensorFormat_t::WH));
  cublasHandle_t cublas_handle;
  cublasCreate(&cublas_handle);
  FullyConnectedLayer fully_connected_layer(weight, wgrad, in_tensor, out_tensor,
                                            TensorFormat_t::HW, cublas_handle, 0);
  weight->init(0);
  wgrad->init(0);
  blobs->init(0);
  // TODO: result check
}<|MERGE_RESOLUTION|>--- conflicted
+++ resolved
@@ -61,11 +61,8 @@
   for (int i = 0; i < m * n; ++i) a[i] = tmp[i];
 }
 
-<<<<<<< HEAD
+
 static void fully_connected_layer_test(bool row_major, size_t m, size_t n, size_t k) {
-=======
-void fully_connected_layer_test(bool row_major, size_t m, size_t n, size_t k) {
->>>>>>> 57c9a94d
   std::shared_ptr<GeneralBuffer<float>> weight(new GeneralBuffer<float>());
   std::shared_ptr<GeneralBuffer<float>> wgrad(new GeneralBuffer<float>());
   std::shared_ptr<GeneralBuffer<float>> blobs(new GeneralBuffer<float>());
