--- conflicted
+++ resolved
@@ -27,7 +27,6 @@
 
 #include "HugeCTR/include/parser.hpp"
 #include "HugeCTR/include/utils.hpp"
-<<<<<<< HEAD
 #include <unordered_set>
 #ifdef ENABLE_MPI
 #include <mpi.h>
@@ -37,18 +36,6 @@
 static std::string usage_str_raw = "usage: ./data_generator --config-file your_config.json --distribution <powerlaw | unified> [option: --nnz-array <nnz array in csv: one hot>] [option: --alpha xxx or --longtail <long | medium | short>]";
 static std::string usage_str =
     "usage: ./data_generator --config-file your_config.json --voc-size-array <vocabulary size array in csv> --distribution <powerlaw | unified> [option: --nnz-array <nnz array in csv: one hot>] [option: --alpha xxx or --longtail <long | medium | short>] [option:--data-folder <folder_path: ./>] [option:--files <number of files: 128>] [option:--samples <samples per file: 40960>]";
-=======
-#include "nlohmann/json.hpp"
-
-using namespace HugeCTR;
-
-static std::string usage_str_raw =
-    "usage: ./data_generator your_config.json [option:--long-tail <long|medium|short>]";
-static std::string usage_str =
-    "usage: ./data_generator your_config.json data_folder vocabulary_size max_nnz [option:--files "
-    "<number of files>] "
-    "[option:--samples <samples per file>] [option:--long-tail <long|medium|short>]";
->>>>>>> 57c47079
 static int NUM_FILES = 128;
 static int NUM_SAMPLES_PER_FILE = 40960;
 static std::unordered_set<std::string> TAIL_TYPE{"long", "medium", "short"};
@@ -204,30 +191,14 @@
   
   switch (format) {
     case DataReaderType_t::Norm: {
-<<<<<<< HEAD
       std::string data_folder = ArgParser::get_arg<std::string>("data-folder", argc, argv, std::string("./"));
       //to do: add default value support
       std::vector<size_t> voc_size_array = ArgParser::get_arg<std::vector<size_t>>("voc-size-array", argc, argv);
 
-      if(nnz_array.empty()){
-	for(size_t i=0; i<voc_size_array.size(); i++){
-	  nnz_array.push_back(1);
-	}
-=======
-      std::string data_folder = argv[2];
-      size_t vocabulary_size = std::stoul(argv[3]);
-      int max_nnz = atoi(argv[4]);
-
-      HugeCTR::ArgParser::parse_data_generator_args(argc, argv, NUM_FILES, NUM_SAMPLES_PER_FILE,
-                                                    TAIL, use_long_tail);
-      if (use_long_tail && TAIL_TYPE.find(TAIL) != std::end(TAIL_TYPE)) {
-        if (TAIL == "long")
-          alpha = 1.0;
-        else if (TAIL == "medium")
-          alpha = 3.0;
-        else
-          alpha = 5.0;
->>>>>>> 57c47079
+      if(nnz_array.empty()) {
+        for(size_t i=0; i<voc_size_array.size(); i++) {
+          nnz_array.push_back(1);
+        }
       }
 
       NUM_FILES = ArgParser::get_arg<int>("files", argc, argv, 128);
@@ -299,7 +270,6 @@
     }
     case DataReaderType_t::Raw: {
       // NUM_FILES and NUM_SAMPLES_PER_FILE will not be used for generating data of Type Raw
-<<<<<<< HEAD
       //      HugeCTR::ArgParser::parse_data_generator_args(argc, argv, NUM_FILES, NUM_SAMPLES_PER_FILE, TAIL, use_long_tail);
 
       get_dist();
@@ -318,18 +288,6 @@
       //     alpha = 5.0;
       // }
 
-=======
-      HugeCTR::ArgParser::parse_data_generator_args(argc, argv, NUM_FILES, NUM_SAMPLES_PER_FILE,
-                                                    TAIL, use_long_tail);
-      if (use_long_tail && TAIL_TYPE.find(TAIL) != std::end(TAIL_TYPE)) {
-        if (TAIL == "long")
-          alpha = 1.0;
-        else if (TAIL == "medium")
-          alpha = 3.0;
-        else
-          alpha = 5.0;
-      }
->>>>>>> 57c47079
       const auto num_samples = get_value_from_json<long long>(j_layers_array[0], "num_samples");
       const auto eval_num_samples =
           get_value_from_json<long long>(j_layers_array[0], "eval_num_samples");
@@ -401,7 +359,6 @@
       }
       check_make_dir(eval_dir);
 
-<<<<<<< HEAD
 
       if (i64_input_key) {  // I64 = long long
 	// train data
@@ -427,16 +384,6 @@
 
 
 
-=======
-      // train data
-      data_generation_for_raw(source_data, num_samples, label_dim, dense_dim,
-                              slot_size_array.size(), float_label_dense, slot_size_array,
-                              use_long_tail, alpha);
-      // eval data
-      data_generation_for_raw(eval_source, eval_num_samples, label_dim, dense_dim,
-                              slot_size_array.size(), float_label_dense, slot_size_array,
-                              use_long_tail, alpha);
->>>>>>> 57c47079
       break;
     }
     default: {
