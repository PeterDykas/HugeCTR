/*
 * Copyright (c) 2020, NVIDIA CORPORATION.
 *
 * Licensed under the Apache License, Version 2.0 (the "License");
 * you may not use this file except in compliance with the License.
 * You may obtain a copy of the License at
 *
 *     http://www.apache.org/licenses/LICENSE-2.0
 *
 * Unless required by applicable law or agreed to in writing, software
 * distributed under the License is distributed on an "AS IS" BASIS,
 * WITHOUT WARRANTIES OR CONDITIONS OF ANY KIND, either express or implied.
 * See the License for the specific language governing permissions and
 * limitations under the License.
 */

#include <data_simulator.hpp>
#include <diagnose.hpp>
#include <random>
#include <utils.cuh>

namespace HugeCTR {

template <>
<<<<<<< HEAD
void UniformGenerator::fill<float>(Tensor2<float>& tensor, float a, float b, size_t sm_count,
                                   const curandGenerator_t& generator, const cudaStream_t& stream) {
=======
void UniformGenerator::fill<float>(float* ptr, size_t num_elements, float a, float b,
                                   size_t sm_count, const curandGenerator_t& generator,
                                   const cudaStream_t& stream) {
>>>>>>> 57c47079
  if (a >= b) {
    CK_THROW_(Error_t::WrongInput, "a must be smaller than b");
  }

<<<<<<< HEAD
  CK_CURAND_THROW_(curandGenerateUniform(generator, tensor.get_ptr(), tensor.get_num_elements()));

  auto op = [a, b] __device__(float val) { return val * (b - a) + a; };
  transform_array<<<sm_count * 2, 1024, 0, stream>>>(tensor.get_ptr(), tensor.get_ptr(),
                                                     tensor.get_num_elements(), op);
=======
  CK_CURAND_THROW_(curandGenerateUniform(generator, ptr, num_elements));

  auto op = [a, b] __device__(float val) { return val * (b - a) + a; };
  transform_array<<<sm_count * 2, 1024, 0, stream>>>(ptr, ptr, num_elements, op);
>>>>>>> 57c47079
}

template <>
void HostUniformGenerator::fill<float>(Tensor2<float>& tensor, float a, float b,

                                       const curandGenerator_t& generator) {
  if (a >= b) {
    CK_THROW_(Error_t::WrongInput, "a must be smaller than b");
  }
<<<<<<< HEAD
  CK_CURAND_THROW_(
      curandGenerateUniform(generator, tensor.get_ptr(), tensor.get_num_elements() % 2 != 0
                                                             ? tensor.get_num_elements() + 1
                                                             : tensor.get_num_elements()));
=======
  CK_CURAND_THROW_(curandGenerateUniform(generator, tensor.get_ptr(),
                                         tensor.get_num_elements() % 2 != 0
                                             ? tensor.get_num_elements() + 1
                                             : tensor.get_num_elements()));
>>>>>>> 57c47079
  float* p = tensor.get_ptr();
  for (size_t i = 0; i < tensor.get_num_elements(); i++) {
    p[i] = p[i] * (b - a) + a;
  }
}

template <>
void NormalGenerator::fill<float>(Tensor2<float>& tensor, float mean, float stddev, size_t sm_count,
                                  const curandGenerator_t& generator, const cudaStream_t& stream) {
  CK_CURAND_THROW_(
      curandGenerateNormal(generator, tensor.get_ptr(), tensor.get_num_elements(), mean, stddev));
}

template <>
void HostNormalGenerator::fill<float>(Tensor2<float>& tensor, float mean, float stddev,
                                      const curandGenerator_t& gen) {
  CK_CURAND_THROW_(curandGenerateNormal(gen, tensor.get_ptr(), tensor.get_num_elements() % 2 != 0
                                                                   ? tensor.get_num_elements() + 1
                                                                   : tensor.get_num_elements(),
                                        mean, stddev));
}

void ConstantDataSimulator::fill(Tensor2<float>& tensor, const curandGenerator_t& gen) {
  float* p = tensor.get_ptr();
  for (size_t i = 0; i < tensor.get_num_elements(); i++) {
    p[i] = value_;
  }
}

void UniformDataSimulator::fill(Tensor2<float>& tensor, const curandGenerator_t& gen) {
  HostUniformGenerator::fill(tensor, min_, max_, gen);
}

void GaussianDataSimulator::fill(Tensor2<float>& tensor, const curandGenerator_t& gen) {
  HostNormalGenerator::fill(tensor, mu_, sigma_, gen);
}
}  // namespace HugeCTR<|MERGE_RESOLUTION|>--- conflicted
+++ resolved
@@ -22,30 +22,24 @@
 namespace HugeCTR {
 
 template <>
-<<<<<<< HEAD
-void UniformGenerator::fill<float>(Tensor2<float>& tensor, float a, float b, size_t sm_count,
-                                   const curandGenerator_t& generator, const cudaStream_t& stream) {
-=======
 void UniformGenerator::fill<float>(float* ptr, size_t num_elements, float a, float b,
                                    size_t sm_count, const curandGenerator_t& generator,
                                    const cudaStream_t& stream) {
->>>>>>> 57c47079
   if (a >= b) {
     CK_THROW_(Error_t::WrongInput, "a must be smaller than b");
   }
 
-<<<<<<< HEAD
-  CK_CURAND_THROW_(curandGenerateUniform(generator, tensor.get_ptr(), tensor.get_num_elements()));
-
-  auto op = [a, b] __device__(float val) { return val * (b - a) + a; };
-  transform_array<<<sm_count * 2, 1024, 0, stream>>>(tensor.get_ptr(), tensor.get_ptr(),
-                                                     tensor.get_num_elements(), op);
-=======
   CK_CURAND_THROW_(curandGenerateUniform(generator, ptr, num_elements));
 
   auto op = [a, b] __device__(float val) { return val * (b - a) + a; };
   transform_array<<<sm_count * 2, 1024, 0, stream>>>(ptr, ptr, num_elements, op);
->>>>>>> 57c47079
+}
+
+template <>
+void UniformGenerator::fill<float>(Tensor2<float>& tensor, float a, float b, size_t sm_count,
+                                   const curandGenerator_t& generator, const cudaStream_t& stream) {
+  UniformGenerator::fill<float>(tensor.get_ptr(), tensor.get_num_elements(),
+                                a, b, sm_count, generator, stream);
 }
 
 template <>
@@ -55,17 +49,10 @@
   if (a >= b) {
     CK_THROW_(Error_t::WrongInput, "a must be smaller than b");
   }
-<<<<<<< HEAD
   CK_CURAND_THROW_(
       curandGenerateUniform(generator, tensor.get_ptr(), tensor.get_num_elements() % 2 != 0
                                                              ? tensor.get_num_elements() + 1
                                                              : tensor.get_num_elements()));
-=======
-  CK_CURAND_THROW_(curandGenerateUniform(generator, tensor.get_ptr(),
-                                         tensor.get_num_elements() % 2 != 0
-                                             ? tensor.get_num_elements() + 1
-                                             : tensor.get_num_elements()));
->>>>>>> 57c47079
   float* p = tensor.get_ptr();
   for (size_t i = 0; i < tensor.get_num_elements(); i++) {
     p[i] = p[i] * (b - a) + a;
