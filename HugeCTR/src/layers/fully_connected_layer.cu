--- conflicted
+++ resolved
@@ -25,14 +25,6 @@
 
 namespace HugeCTR {
 
-<<<<<<< HEAD
-FullyConnectedLayer<float>::FullyConnectedLayer(
-    const std::shared_ptr<BufferBlock2<float>>& weight_buff,
-    const std::shared_ptr<BufferBlock2<float>>& wgrad_buff, const Tensor2<float>& in_tensor,
-    const Tensor2<float>& out_tensor, const std::shared_ptr<GPUResource>& gpu_resource,
-    bool use_mixed_precision, bool enable_tf32_compute,
-    std::vector<Initializer_t> initializer_types)
-=======
 FullyConnectedLayer::FullyConnectedLayer(const std::shared_ptr<BufferBlock2<float>>& weight_buff,
                                          const std::shared_ptr<BufferBlock2<float>>& wgrad_buff,
                                          const Tensor2<float>& in_tensor,
@@ -40,7 +32,6 @@
                                          const std::shared_ptr<GPUResource>& gpu_resource,
                                          bool use_mixed_precision, bool enable_tf32_compute,
                                          std::vector<Initializer_t> initializer_types)
->>>>>>> 57c47079
     : Layer(gpu_resource, initializer_types),
       use_mixed_precision_(use_mixed_precision),
       enable_tf32_compute_(enable_tf32_compute) {
