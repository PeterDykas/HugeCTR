/*
 * Copyright (c) 2020, NVIDIA CORPORATION.
 *
 * Licensed under the Apache License, Version 2.0 (the "License");
 * you may not use this file except in compliance with the License.
 * You may obtain a copy of the License at
 *
 *     http://www.apache.org/licenses/LICENSE-2.0
 *
 * Unless required by applicable law or agreed to in writing, software
 * distributed under the License is distributed on an "AS IS" BASIS,
 * WITHOUT WARRANTIES OR CONDITIONS OF ANY KIND, either express or implied.
 * See the License for the specific language governing permissions and
 * limitations under the License.
 */

#include "HugeCTR/include/parser.hpp"
#include "HugeCTR/include/device_map.hpp"
#include "HugeCTR/include/layer.hpp"
#include "HugeCTR/include/layers/add_layer.hpp"
#include "HugeCTR/include/layers/batch_norm_layer.hpp"
#include "HugeCTR/include/layers/cast_layer.hpp"
#include "HugeCTR/include/layers/concat_layer.hpp"
#include "HugeCTR/include/layers/dropout_layer.hpp"
#include "HugeCTR/include/layers/elu_layer.hpp"
#include "HugeCTR/include/layers/fm_order2_layer.hpp"
#include "HugeCTR/include/layers/fully_connected_layer.hpp"
#include "HugeCTR/include/layers/fully_connected_layer_half.hpp"
#include "HugeCTR/include/layers/fused_fully_connected_layer.hpp"
#include "HugeCTR/include/layers/interaction_layer.hpp"
#include "HugeCTR/include/layers/multi_cross_layer.hpp"
#include "HugeCTR/include/layers/multiply_layer.hpp"
#include "HugeCTR/include/layers/reduce_sum_layer.hpp"
#include "HugeCTR/include/layers/relu_layer.hpp"
#include "HugeCTR/include/layers/relu_layer_half.hpp"
#include "HugeCTR/include/layers/reshape_layer.hpp"
#include "HugeCTR/include/layers/slice_layer.hpp"
#include "HugeCTR/include/loss.hpp"
#include "HugeCTR/include/metrics.hpp"
#include "HugeCTR/include/optimizers/adam_optimizer.hpp"
#include "HugeCTR/include/optimizers/momentum_sgd.hpp"
#include "HugeCTR/include/optimizers/nesterov_optimizer.hpp"
#include "HugeCTR/include/optimizers/sgd_optimizer.hpp"
#include "HugeCTR/include/optimizers/sgd_optimizer_half.hpp"
#include "HugeCTR/include/regularizers/l1_regularizer.hpp"
#include "HugeCTR/include/regularizers/l2_regularizer.hpp"
#include "HugeCTR/include/regularizers/no_regularizer.hpp"

#ifdef ENABLE_MPI
#include <mpi.h>
#endif

namespace HugeCTR {

void assign_first_tensor(std::map<std::string, std::shared_ptr<Tensor<float>>>& tensor_list,
                         const nlohmann::json& j_array,
                         const std::shared_ptr<Tensor<float>>& in_tensor) {
  // get the top of embedding layer
  auto tensor_name = get_value_from_json<std::string>(j_array[0], "top");
  auto p = tensor_list.emplace(tensor_name, in_tensor);
  if (p.second == false) {
    CK_THROW_(Error_t::WrongInput, "Tensor insert failed");
  }
}

struct InputOutputInfo {
  ITensors input;
  std::vector<std::string> output;
};

std::vector<std::string> get_layer_names(const nlohmann::json& json) {
  std::vector<std::string> layer_names;
  if (json.is_array()) {
    for (auto j : json) {
      layer_names.push_back(j.get<std::string>());
    }
  } else {
    layer_names.push_back(json.get<std::string>());
  }

  return layer_names;
}

InputOutputInfo get_input_tensor_and_output_name(
    const nlohmann::json& json, std::map<std::string, std::shared_ptr<ITensor>> tensor_list) {
  auto bottom = get_json(json, "bottom");
  std::vector<std::string> bottom_strs = get_layer_names(bottom);

  auto top = get_json(json, "top");
  std::vector<std::string> top_strs = get_layer_names(top);

  ITensors bottom_tensors;
  for (auto& bstr : bottom_strs) {
    for (auto& tstr : top_strs) {
      if (bstr == tstr) {
        CK_THROW_(Error_t::WrongInput, "bottom and top include a same layer name");
      }
    }
    std::shared_ptr<ITensor> tensor;
    if (!find_item_in_map(tensor, bstr, tensor_list)) {
      CK_THROW_(Error_t::WrongInput, "No such bottom: " + bstr);
    }
    bottom_tensors.push_back(tensor);
  }
  return {bottom_tensors, top_strs};
}

struct TensorPair {
  std::shared_ptr<ITensor> tensor;
  std::string name;
};

void add_tensor_to_network(TensorPair& output_tensor_pair,
                           std::map<std::string, std::shared_ptr<ITensor>>& tensor_list) {
  auto p = tensor_list.emplace(output_tensor_pair.name, output_tensor_pair.tensor);

  if (p.second == false) {
    std::cout << "tensor name:" << output_tensor_pair.name << std::endl;
    CK_THROW_(Error_t::WrongInput, "Tensor insert failed");
  }
}

template <typename Type>
OptParams<Type> get_optimizer_param(const nlohmann::json& j_optimizer) {
  // create optimizer
  auto optimizer_name = get_value_from_json<std::string>(j_optimizer, "type");
  Optimizer_t optimizer_type;
  if (!find_item_in_map(optimizer_type, optimizer_name, OPTIMIZER_TYPE_MAP)) {
    CK_THROW_(Error_t::WrongInput, "No such optimizer: " + optimizer_name);
  }

  OptHyperParams opt_hyper_params;
  memset(&opt_hyper_params, 0, sizeof(opt_hyper_params));
  OptParams<Type> opt_params;

  bool global_update = false;
  global_update = get_value_from_json<bool>(j_optimizer, "global_update");

  switch (optimizer_type) {
    case Optimizer_t::Adam: {
      auto j_hparam = get_json(j_optimizer, "adam_hparam");
      auto alpha = (Type)get_value_from_json<float>(j_hparam, "alpha");
      auto beta1 = (Type)get_value_from_json<float>(j_hparam, "beta1");
      auto beta2 = (Type)get_value_from_json<float>(j_hparam, "beta2");
      auto epsilon = (Type)get_value_from_json<float>(j_hparam, "epsilon");
      opt_hyper_params.adam.beta1 = beta1;
      opt_hyper_params.adam.beta2 = beta2;
      opt_hyper_params.adam.epsilon = epsilon;
      opt_params = {Optimizer_t::Adam, alpha, opt_hyper_params, global_update};
      break;
    }
    case Optimizer_t::MomentumSGD: {
      auto j_hparam = get_json(j_optimizer, "momentum_sgd_hparam");
      auto learning_rate = (Type)get_value_from_json<float>(j_hparam, "learning_rate");
      auto momentum_factor = (Type)get_value_from_json<float>(j_hparam, "momentum_factor");
      opt_hyper_params.momentum.factor = momentum_factor;
      opt_params = {Optimizer_t::MomentumSGD, learning_rate, opt_hyper_params, global_update};
      break;
    }
    case Optimizer_t::Nesterov: {
      auto j_hparam = get_json(j_optimizer, "nesterov_hparam");
      auto learning_rate = (Type)get_value_from_json<float>(j_hparam, "learning_rate");
      auto momentum_factor = (Type)get_value_from_json<float>(j_hparam, "momentum_factor");
      opt_hyper_params.nesterov.mu = momentum_factor;
      opt_params = {Optimizer_t::Nesterov, learning_rate, opt_hyper_params, global_update};
      break;
    }
    case Optimizer_t::SGD: {
      auto j_hparam = get_json(j_optimizer, "sgd_hparam");
      auto learning_rate = (Type)get_value_from_json<float>(j_hparam, "learning_rate");
      opt_params = {Optimizer_t::SGD, learning_rate, opt_hyper_params, global_update};
      break;
    }
    default:
      assert(!"Error: no such optimizer && should never get here!");
  }
  return opt_params;
}

template <typename T>
std::shared_ptr<Regularizer<T>> create_regularizer(
    const nlohmann::json& j, const std::shared_ptr<GeneralBuffer<float>>& weight_buff,
    const std::shared_ptr<GeneralBuffer<T>>& wgrad_buff, const int batch_size,
    cublasHandle_t cublas_handle, const int device_id) {
  std::shared_ptr<Regularizer<T>> reg(
      new NoRegularizer<T>(weight_buff, wgrad_buff, batch_size, device_id));
  auto reg_it = j.find("regularizer");
  if (reg_it != j.end()) {
    Regularizer_t reg_type;
    auto reg_name = reg_it->get<std::string>();
    if (!find_item_in_map(reg_type, reg_name, REGULARIZER_TYPE_MAP)) {
      CK_THROW_(Error_t::WrongInput, "No such regularizer: " + reg_name);
    }
    switch (reg_type) {
      case Regularizer_t::L1: {
        const auto lambda = get_value_from_json<float>(j, "lambda");
        reg.reset(new L1Regularizer<T>(weight_buff, wgrad_buff, batch_size, lambda, cublas_handle,
                                       device_id));
        break;
      }
      case Regularizer_t::L2: {
        const auto lambda = get_value_from_json<float>(j, "lambda");
        reg.reset(new L2Regularizer<T>(weight_buff, wgrad_buff, batch_size, lambda, cublas_handle,
                                       device_id));
        break;
      }
      default: { assert(!"Error: no such regularizer!"); }
    }
  }
  return reg;
}

const std::map<std::string, Layer_t> LAYER_TYPE_MAP = {
    {"BatchNorm", Layer_t::BatchNorm},
    {"BinaryCrossEntropyLoss", Layer_t::BinaryCrossEntropyLoss},
    {"Concat", Layer_t::Concat},
    {"CrossEntropyLoss", Layer_t::CrossEntropyLoss},
    {"Dropout", Layer_t::Dropout},
    {"ELU", Layer_t::ELU},
    {"InnerProduct", Layer_t::InnerProduct},
    {"Interaction", Layer_t::Interaction},
    {"MultiCrossEntropyLoss", Layer_t::MultiCrossEntropyLoss},
    {"ReLU", Layer_t::ReLU},
    {"Reshape", Layer_t::Reshape},
    {"Slice", Layer_t::Slice},
    {"Multiply", Layer_t::Multiply},
    {"FmOrder2", Layer_t::FmOrder2},
    {"Add", Layer_t::Add},
    {"ReduceSum", Layer_t::ReduceSum},
    {"MultiCross", Layer_t::MultiCross}};
const std::map<std::string, Layer_t> LAYER_TYPE_MAP_MP = {
    {"BinaryCrossEntropyLoss", Layer_t::BinaryCrossEntropyLoss},
    {"Cast", Layer_t::Cast},
    {"InnerProduct", Layer_t::InnerProduct},
    {"FusedInnerProduct", Layer_t::FusedInnerProduct},
    {"Interaction", Layer_t::Interaction},
    {"ReLU", Layer_t::ReLU}};
const std::map<std::string, Embedding_t> EMBEDDING_TYPE_MAP = {
    {"DistributedSlotSparseEmbeddingHash", Embedding_t::DistributedSlotSparseEmbeddingHash},
    {"LocalizedSlotSparseEmbeddingHash", Embedding_t::LocalizedSlotSparseEmbeddingHash},
    {"LocalizedSlotSparseEmbeddingOneHot", Embedding_t::LocalizedSlotSparseEmbeddingOneHot}};

/*
 * Create single network
 *
 */
Network* create_network(const nlohmann::json& j_array, const nlohmann::json& j_optimizer,
<<<<<<< HEAD
                        const std::map<std::string, std::shared_ptr<ITensor>>& tensor_list_in,
=======
                        const std::map<std::string, std::shared_ptr<Tensor<float>>>& tensor_list_in,
>>>>>>> 57c9a94d
                        int device_id, int num_networks_in_global,
                        const std::shared_ptr<const GPUResource>& gpu_resource,
                        bool use_mixed_precision, float scaler) {
  std::unique_ptr<Network> network(new Network(device_id, gpu_resource, use_mixed_precision));
  std::map<std::string, std::shared_ptr<ITensor>> tensor_list(tensor_list_in);

  auto& layers = network->layers_;
  const auto& blobs_buff = network->blobs_buff_;
  const auto& blobs_buff_half = network->blobs_buff_half_;
  const auto& weight_buff = network->weight_buff_;
  const auto& weight_buff_half = network->weight_buff_half_;
  const auto& wgrad_buff = network->wgrad_buff_;
  const auto& wgrad_buff_half = network->wgrad_buff_half_;
  auto& loss_tensor = network->loss_tensor_;
  auto& loss = network->loss_;

  assert(layers.empty());

  for (unsigned int i = 1; i < j_array.size(); i++) {
    const nlohmann::json& j = j_array[i];
    const auto layer_type_name = get_value_from_json<std::string>(j, "type");
    Layer_t layer_type;

    const auto& layer_map = use_mixed_precision ? LAYER_TYPE_MAP_MP : LAYER_TYPE_MAP;

    if (!find_item_in_map(layer_type, layer_type_name, layer_map)) {
      Embedding_t embedding_type;
      if (!find_item_in_map(embedding_type, layer_type_name, EMBEDDING_TYPE_MAP)) {
        CK_THROW_(Error_t::WrongInput, "No such layer: " + layer_type_name);
      }
      continue;
    }

    std::vector<TensorPair> output_tensor_pairs;
    auto input_output_info = get_input_tensor_and_output_name(j, tensor_list);
    switch (layer_type) {
      case Layer_t::BatchNorm: {
        const auto& bn_in_tensor = input_output_info.input[0];
        // establish out tensor
<<<<<<< HEAD
        TensorPtr<float> bn_out_tensor(
=======
        std::shared_ptr<Tensor<float>> bn_out_tensor(
>>>>>>> 57c9a94d
            new Tensor<float>(bn_in_tensor->get_dims(), blobs_buff, TensorFormat_t::HW));
        output_tensor_pairs.push_back({bn_out_tensor, input_output_info.output[0]});

        // get BN params
        auto j_bn_hparam = get_json(j, "bn_param");
        auto factor = get_value_from_json<float>(j_bn_hparam, "factor");
        auto eps = get_value_from_json<float>(j_bn_hparam, "eps");

        BatchNormLayer::Params params = {factor, eps};
        layers.emplace_back(new BatchNormLayer(
            weight_buff, wgrad_buff, std::dynamic_pointer_cast<Tensor<float>>(bn_in_tensor),
            bn_out_tensor, params, gpu_resource->get_cudnn_handle(), device_id));
        break;
      }
      case Layer_t::BinaryCrossEntropyLoss: {
        if (input_output_info.input.size() != 2) {
          CK_THROW_(Error_t::WrongInput, "bottom of BinaryCrossEntropyLoss must be two dim");
        }
        const auto& binary_cross_entropy_loss_in_tensor = input_output_info.input[0];
        const auto& label_tensor = input_output_info.input[1];
        loss_tensor.reset(new Tensor<float>({1, 1}, blobs_buff, TensorFormat_t::HW));
<<<<<<< HEAD
        if (use_mixed_precision) {
          loss.reset(new BinaryCrossEntropyLoss<__half>(
              std::dynamic_pointer_cast<Tensor<float>>(label_tensor),
              std::dynamic_pointer_cast<Tensor<__half>>(binary_cross_entropy_loss_in_tensor),
              loss_tensor,
              create_regularizer(j, weight_buff, wgrad_buff_half,
                                 (binary_cross_entropy_loss_in_tensor->get_dims())[0],
                                 gpu_resource->get_cublas_handle(), device_id),
              device_id, num_networks_in_global, scaler));
        } else {
          loss.reset(new BinaryCrossEntropyLoss<float>(
              std::dynamic_pointer_cast<Tensor<float>>(label_tensor),
              std::dynamic_pointer_cast<Tensor<float>>(binary_cross_entropy_loss_in_tensor),
              loss_tensor,
              create_regularizer(j, weight_buff, wgrad_buff,
                                 (binary_cross_entropy_loss_in_tensor->get_dims())[0],
                                 gpu_resource->get_cublas_handle(), device_id),
              device_id, num_networks_in_global, scaler));
        }
=======
        loss.reset(new BinaryCrossEntropyLoss(
            label_tensor, binary_cross_entropy_loss_in_tensor, loss_tensor,
            create_regularizer(j, weight_buff, wgrad_buff,
                               (binary_cross_entropy_loss_in_tensor->get_dims())[0],
                               gpu_resource->get_cublas_handle(), device_id),
            device_id, num_networks_in_global, scaler));
>>>>>>> 57c9a94d
        break;
      }
      case Layer_t::Concat: {
        auto& in_tensors = input_output_info.input;
        std::shared_ptr<Tensor<float>> out_tensor;
        layers.emplace_back(new ConcatLayer(sp_vec_dynamic_cast<ITensor, Tensor<float>>(in_tensors),
                                            out_tensor, blobs_buff, device_id));
        output_tensor_pairs.push_back({out_tensor, input_output_info.output[0]});
        break;
      }
      case Layer_t::CrossEntropyLoss: {
        if (input_output_info.input.size() != 2) {
          CK_THROW_(Error_t::WrongInput, "bottom of CrossEntropyLoss must be two dim");
        }
        const auto& cross_entropy_loss_in_tensor = input_output_info.input[0];
        const auto& label_tensor = input_output_info.input[1];
        loss_tensor.reset(new Tensor<float>({1, 1}, blobs_buff, TensorFormat_t::HW));
<<<<<<< HEAD
        if (use_mixed_precision) {
          loss.reset(new CrossEntropyLoss<__half>(
              std::dynamic_pointer_cast<Tensor<float>>(label_tensor),
              std::dynamic_pointer_cast<Tensor<__half>>(cross_entropy_loss_in_tensor), loss_tensor,
              create_regularizer(j, weight_buff, wgrad_buff_half,
                                 (cross_entropy_loss_in_tensor->get_dims())[0],
                                 gpu_resource->get_cublas_handle(), device_id),
              device_id, num_networks_in_global, scaler));
        } else {
          loss.reset(new CrossEntropyLoss<float>(
              std::dynamic_pointer_cast<Tensor<float>>(label_tensor),
              std::dynamic_pointer_cast<Tensor<float>>(cross_entropy_loss_in_tensor), loss_tensor,
              create_regularizer(j, weight_buff, wgrad_buff,
                                 (cross_entropy_loss_in_tensor->get_dims())[0],
                                 gpu_resource->get_cublas_handle(), device_id),
              device_id, num_networks_in_global, scaler));
        }
=======
        loss.reset(
            new CrossEntropyLoss(label_tensor, cross_entropy_loss_in_tensor, loss_tensor,
                                 create_regularizer(j, weight_buff, wgrad_buff,
                                                    (cross_entropy_loss_in_tensor->get_dims())[0],
                                                    gpu_resource->get_cublas_handle(), device_id),
                                 device_id, num_networks_in_global, scaler));
>>>>>>> 57c9a94d
        break;
      }
      case Layer_t::Dropout: {
        const auto& do_in_tensor = input_output_info.input[0];

        // establish out tensor
        std::shared_ptr<Tensor<float>> do_out_tensor(
            new Tensor<float>(do_in_tensor->get_dims(), blobs_buff, TensorFormat_t::HW));
        output_tensor_pairs.push_back({do_out_tensor, input_output_info.output[0]});
        // get ELU params
        auto rate_it = j.find("rate");
        auto rate = (rate_it != j.end()) ? rate_it->get<float>() : 0.5f;
        layers.emplace_back(new DropoutLayer(std::dynamic_pointer_cast<Tensor<float>>(do_in_tensor),
                                             do_out_tensor, rate,
                                             gpu_resource->get_curand_generator(), device_id));

        break;
      }
      case Layer_t::ELU: {
        const auto& elu_in_tensor = input_output_info.input[0];

        // establish out tensor
        std::shared_ptr<Tensor<float>> elu_out_tensor(
            new Tensor<float>(elu_in_tensor->get_dims(), blobs_buff, TensorFormat_t::HW));
        output_tensor_pairs.push_back({elu_out_tensor, input_output_info.output[0]});
        // get ELU params
        auto j_elu_hparam = get_json(j, "elu_param");
        auto alpha = get_value_from_json<float>(j_elu_hparam, "alpha");
        layers.emplace_back(new EluLayer(std::dynamic_pointer_cast<Tensor<float>>(elu_in_tensor),
                                         elu_out_tensor, alpha, device_id));

        break;
      }

      case Layer_t::FusedInnerProduct: {
        const auto& fc_in_tensor = input_output_info.input[0];
        // establish out tensor
        auto j_fc_param = get_json(j, "fc_param");
        auto output = get_value_from_json<size_t>(j_fc_param, "num_output");
        if (use_mixed_precision) {
          std::shared_ptr<Tensor<__half>> out_tensor(new Tensor<__half>(
              {(fc_in_tensor->get_dims())[0], output}, blobs_buff_half, TensorFormat_t::HW));
          output_tensor_pairs.push_back({out_tensor, input_output_info.output[0]});

          // establish layer
          Layer* fc_layer = new FusedFullyConnectedLayer(
              weight_buff, weight_buff_half, wgrad_buff_half, blobs_buff, blobs_buff_half,
              std::dynamic_pointer_cast<Tensor<__half>>(fc_in_tensor), out_tensor,
              TensorFormat_t::HW, gpu_resource->get_cublas_handle(), device_id);
          layers.emplace_back(fc_layer);
        } else {
          CK_THROW_(Error_t::WrongInput, "FusedInnerProduct support half only");
        }
        break;
      }

      case Layer_t::Cast: {
        const auto& in_tensor = input_output_info.input[0];
        if (use_mixed_precision) {
          std::shared_ptr<Tensor<__half>> out_tensor(
              new Tensor<__half>(in_tensor->get_dims(), blobs_buff_half, TensorFormat_t::HW));
          output_tensor_pairs.push_back({out_tensor, input_output_info.output[0]});
          layers.emplace_back(new CastLayer(std::dynamic_pointer_cast<Tensor<float>>(in_tensor),
                                            out_tensor, device_id));
        } else {
          CK_THROW_(Error_t::WrongInput, "Cast supports half only");
        }
        break;
      }

      case Layer_t::InnerProduct: {
        const auto& fc_in_tensor = input_output_info.input[0];
        // establish out tensor
        auto j_fc_param = get_json(j, "fc_param");
        auto output = get_value_from_json<size_t>(j_fc_param, "num_output");
<<<<<<< HEAD

        if (use_mixed_precision) {
          std::shared_ptr<Tensor<__half>> out_tensor(new Tensor<__half>(
              {(fc_in_tensor->get_dims())[0], output}, blobs_buff_half, TensorFormat_t::HW));
          // establish layer
          Layer* fc_layer = new FullyConnectedLayerHalf(
              weight_buff, weight_buff_half, wgrad_buff_half, blobs_buff_half,
              std::dynamic_pointer_cast<Tensor<__half>>(fc_in_tensor), out_tensor,
              TensorFormat_t::HW, gpu_resource->get_cublas_handle(), device_id);
          layers.emplace_back(fc_layer);
          output_tensor_pairs.push_back({out_tensor, input_output_info.output[0]});
        } else {
          std::shared_ptr<Tensor<float>> out_tensor(new Tensor<float>(
              {(fc_in_tensor->get_dims())[0], output}, blobs_buff, TensorFormat_t::HW));
          // establish layer
          Layer* fc_layer = new FullyConnectedLayer(
              weight_buff, wgrad_buff, std::dynamic_pointer_cast<Tensor<float>>(fc_in_tensor),
              out_tensor, TensorFormat_t::HW, gpu_resource->get_cublas_handle(), device_id,
              use_mixed_precision);
          layers.emplace_back(fc_layer);
          output_tensor_pairs.push_back({out_tensor, input_output_info.output[0]});
        }
        break;
      }

      case Layer_t::Interaction: {
        // lambda template could be a better solution here, but there's not support in c++11
        auto input_output_info = get_input_tensor_and_output_name(j, tensor_list);
        auto& in_mlp_tensor = input_output_info.input[0];
        auto& in_emb_tensor = input_output_info.input[1];
        if (use_mixed_precision) {
          std::shared_ptr<Tensor<__half>> out_tensor;
          layers.emplace_back(new InteractionLayer<__half>(
              std::dynamic_pointer_cast<Tensor<__half>>(in_mlp_tensor),
              std::dynamic_pointer_cast<Tensor<__half>>(in_emb_tensor), out_tensor,
              blobs_buff_half,  // todo cannot use this blobs_buff here need half
              gpu_resource->get_cublas_handle(), use_mixed_precision, device_id));
          output_tensor_pairs.push_back({out_tensor, input_output_info.output[0]});

        } else {
          std::shared_ptr<Tensor<float>> out_tensor;
          layers.emplace_back(new InteractionLayer<float>(
              std::dynamic_pointer_cast<Tensor<float>>(in_mlp_tensor),
              std::dynamic_pointer_cast<Tensor<float>>(in_emb_tensor), out_tensor, blobs_buff,
              gpu_resource->get_cublas_handle(), use_mixed_precision, device_id));
          output_tensor_pairs.push_back({out_tensor, input_output_info.output[0]});
        }

=======
        std::shared_ptr<Tensor<float>> out_tensor(new Tensor<float>(
            {(fc_in_tensor->get_dims())[0], output}, blobs_buff, TensorFormat_t::HW));
        output_tensor_pairs.push_back({out_tensor, input_output_info.output[0]});
        // establish layer
        Layer* fc_layer = new FullyConnectedLayer(
            weight_buff, wgrad_buff, fc_in_tensor, out_tensor, TensorFormat_t::HW,
            gpu_resource->get_cublas_handle(), device_id, use_mixed_precision);
        layers.emplace_back(fc_layer);
>>>>>>> 57c9a94d
        break;
      }
      case Layer_t::MultiCross: {
        auto& mc_in_tensor = input_output_info.input[0];
        // establish out tensor
        auto j_mc_param = get_json(j, "mc_param");
        auto num_layers = get_value_from_json<int>(j_mc_param, "num_layers");
        std::shared_ptr<Tensor<float>> out_tensor(
            new Tensor<float>(mc_in_tensor->get_dims(), blobs_buff, TensorFormat_t::HW));
        output_tensor_pairs.push_back({out_tensor, input_output_info.output[0]});
        // establish layer
        Layer* mc_layer = new MultiCrossLayer(
            weight_buff, wgrad_buff, std::dynamic_pointer_cast<Tensor<float>>(mc_in_tensor),
            out_tensor, num_layers, device_id);
        layers.emplace_back(mc_layer);
        break;
      }

      case Layer_t::MultiCrossEntropyLoss: {
        if (input_output_info.input.size() != 2) {
          CK_THROW_(Error_t::WrongInput, "bottom of MultiCrossEntropyLoss must be two dim");
        }
        const auto& multi_cross_entropy_loss_in_tensor = input_output_info.input[0];
        const auto& label_tensor = input_output_info.input[1];
        loss_tensor.reset(new Tensor<float>({1, 1}, blobs_buff, TensorFormat_t::HW));

        auto tweight = get_json(j, "target_weight");
        std::vector<float> target_weight_vec;
        for (auto tweight_tmp : tweight) {
          float tweight_val = tweight_tmp.get<float>();
          target_weight_vec.push_back(tweight_val);
        }
<<<<<<< HEAD

        if (use_mixed_precision) {
          loss.reset(new MultiCrossEntropyLoss<__half>(
              std::dynamic_pointer_cast<Tensor<float>>(label_tensor),
              std::dynamic_pointer_cast<Tensor<__half>>(multi_cross_entropy_loss_in_tensor),
              loss_tensor,
              create_regularizer(j, weight_buff, wgrad_buff_half,
                                 (multi_cross_entropy_loss_in_tensor->get_dims())[0],
                                 gpu_resource->get_cublas_handle(), device_id),
              target_weight_vec, device_id, num_networks_in_global, scaler));
        } else {
          loss.reset(new MultiCrossEntropyLoss<float>(
              std::dynamic_pointer_cast<Tensor<float>>(label_tensor),
              std::dynamic_pointer_cast<Tensor<float>>(multi_cross_entropy_loss_in_tensor),
              loss_tensor,
              create_regularizer(j, weight_buff, wgrad_buff,
                                 (multi_cross_entropy_loss_in_tensor->get_dims())[0],
                                 gpu_resource->get_cublas_handle(), device_id),
              target_weight_vec, device_id, num_networks_in_global, scaler));
        }
=======
        loss.reset(new MultiCrossEntropyLoss(
            label_tensor, multi_cross_entropy_loss_in_tensor, loss_tensor,
            create_regularizer(j, weight_buff, wgrad_buff,
                               (multi_cross_entropy_loss_in_tensor->get_dims())[0],
                               gpu_resource->get_cublas_handle(), device_id),
            target_weight_vec, device_id, num_networks_in_global, scaler));
>>>>>>> 57c9a94d
        break;
      }
      case Layer_t::ReLU: {
        const auto& relu_in_tensor = input_output_info.input[0];

<<<<<<< HEAD
        if (use_mixed_precision) {
          std::shared_ptr<Tensor<__half>> relu_out_tensor(
              new Tensor<__half>(relu_in_tensor->get_dims(), blobs_buff_half, TensorFormat_t::HW));
          layers.emplace_back(
              new ReluLayerHalf(std::dynamic_pointer_cast<Tensor<__half>>(relu_in_tensor),
                                relu_out_tensor, device_id));
          output_tensor_pairs.push_back({relu_out_tensor, input_output_info.output[0]});
        } else {
          // establish out tensor
          std::shared_ptr<Tensor<float>> relu_out_tensor(
              new Tensor<float>(relu_in_tensor->get_dims(), blobs_buff, TensorFormat_t::HW));
          layers.emplace_back(
              new ReluLayer(std::dynamic_pointer_cast<Tensor<float>>(relu_in_tensor),
                            relu_out_tensor, device_id));
          output_tensor_pairs.push_back({relu_out_tensor, input_output_info.output[0]});
        }

=======
        // establish out tensor
        std::shared_ptr<Tensor<float>> relu_out_tensor(
            new Tensor<float>(relu_in_tensor->get_dims(), blobs_buff, TensorFormat_t::HW));
        output_tensor_pairs.push_back({relu_out_tensor, input_output_info.output[0]});
        layers.emplace_back(new ReluLayer(relu_in_tensor, relu_out_tensor, device_id));
>>>>>>> 57c9a94d
        break;
      }
      case Layer_t::Reshape: {
        const auto& in_tensor = input_output_info.input[0];
        std::shared_ptr<Tensor<float>> out_tensor;

        auto selected_it = j.find("selected");
        // selective reshape
        if (selected_it != j.end()) {
          std::vector<int> selected;
          nlohmann::json j_selected = (selected_it.value());
          for (auto slot_obj : j_selected) {
            int slot_id = slot_obj.get<int>();
            if (slot_id < 0) CK_THROW_(Error_t::WrongInput, "slot_id < 0");
            selected.push_back(slot_id);
          }
          layers.emplace_back(new ReshapeLayer(std::dynamic_pointer_cast<Tensor<float>>(in_tensor),
                                               out_tensor, blobs_buff, selected, device_id));
        }
        // general purpose reshape
        else {
          auto leading_dim_it = j.find("leading_dim");
          auto in_dims = in_tensor->get_dims();
          // if leading_dim is not specified, default leading_dim = n_slots * vector_length
          int leading_dim = (leading_dim_it != j.end())
                                ? (*leading_dim_it).get<int>()
                                : in_tensor->get_num_elements() / in_dims[0];
          layers.emplace_back(new ReshapeLayer(std::dynamic_pointer_cast<Tensor<float>>(in_tensor),
                                               out_tensor, leading_dim, device_id));
        }
        output_tensor_pairs.push_back({out_tensor, input_output_info.output[0]});

        break;
      }
      case Layer_t::Slice: {
        const auto& in_tensor = input_output_info.input[0];

        std::vector<std::pair<int, int>> ranges;
        auto j_ranges = get_json(j, "ranges");
        assert(j_ranges.is_array());
        for (auto j_range : j_ranges) {
          assert(j_range.is_array());
          ranges.emplace_back(std::make_pair(j_range[0].get<int>(), j_range[1].get<int>()));
        }

        Tensors<float> out_tensors;
        layers.emplace_back(new SliceLayer(std::dynamic_pointer_cast<Tensor<float>>(in_tensor),
                                           out_tensors, blobs_buff, ranges, device_id));
        for (size_t i = 0; i < out_tensors.size(); i++) {
          output_tensor_pairs.push_back({out_tensors[i], input_output_info.output[i]});
        }
        break;
      }
      case Layer_t::Multiply: {
        const auto& in_tensor = input_output_info.input[0];

        std::vector<size_t> weight_dims;
        auto dims = get_json(j, "weight_dims");
        assert(dims.is_array());
        for (auto dim : dims) {
          weight_dims.emplace_back(dim.get<size_t>());
        }

        std::shared_ptr<Tensor<float>> out_tensor;
        layers.emplace_back(new MultiplyLayer(weight_buff, wgrad_buff, blobs_buff,
                                              std::dynamic_pointer_cast<Tensor<float>>(in_tensor),
                                              out_tensor, weight_dims, device_id));
        output_tensor_pairs.push_back({out_tensor, input_output_info.output[0]});
        break;
      }
      case Layer_t::FmOrder2: {
        const auto& in_tensor = input_output_info.input[0];
        auto out_dim = get_json(j, "out_dim").get<size_t>();

        // std::shared_ptr<Tensor<float>> out_tensor(
        //     new Tensor<float>({batch_size, out_dim}, blobs_buff, TensorFormat_t::HW));
        std::shared_ptr<Tensor<float>> out_tensor(new Tensor<float>(
            {(in_tensor->get_dims())[0], out_dim}, blobs_buff, TensorFormat_t::HW));

<<<<<<< HEAD
        layers.emplace_back(new FmOrder2Layer(std::dynamic_pointer_cast<Tensor<float>>(in_tensor),
                                              out_tensor, device_id));
=======
        layers.emplace_back(new FmOrder2Layer(in_tensor, out_tensor, device_id));
>>>>>>> 57c9a94d
        output_tensor_pairs.push_back({out_tensor, input_output_info.output[0]});
        break;
      }
      case Layer_t::Add: {
        auto& in_tensors = input_output_info.input;
        std::shared_ptr<Tensor<float>> out_tensor(
            new Tensor<float>(in_tensors[0]->get_dims(), blobs_buff, in_tensors[0]->get_format()));
        layers.emplace_back(new AddLayer(sp_vec_dynamic_cast<ITensor, Tensor<float>>(in_tensors),
                                         out_tensor, device_id));
        output_tensor_pairs.push_back({out_tensor, input_output_info.output[0]});
        break;
      }
      case Layer_t::ReduceSum: {
        auto& in_tensor = input_output_info.input[0];
        std::shared_ptr<Tensor<float>> out_tensor;
        int axis = get_json(j, "axis").get<int>();
        layers.emplace_back(new ReduceSumLayer(std::dynamic_pointer_cast<Tensor<float>>(in_tensor),
                                               out_tensor, blobs_buff, axis, device_id));
        output_tensor_pairs.push_back({out_tensor, input_output_info.output[0]});
        break;
      }
      default:
        assert(!"Error: no such layer && should never get here!");
    }  // end of switch

    if (!(layer_type == Layer_t::CrossEntropyLoss ||
          layer_type == Layer_t::BinaryCrossEntropyLoss ||
          layer_type == Layer_t::MultiCrossEntropyLoss)) {
      for (auto& output_tensor_pair : output_tensor_pairs) {
        add_tensor_to_network(output_tensor_pair, tensor_list);
      }
    } else {
      network->raw_metrics_[metrics::RawType::Loss] = loss_tensor;
      network->raw_metrics_[metrics::RawType::Pred] = input_output_info.input[0];
      network->raw_metrics_[metrics::RawType::Label] = input_output_info.input[1];
    }
  }  // for layers

  // create optimizer
  auto opt_param = get_optimizer_param<float>(j_optimizer);

  switch (static_cast<Optimizer_t>(opt_param.optimizer)) {
    case Optimizer_t::Adam: {
      auto alpha = opt_param.lr;
      auto beta1 = opt_param.hyperparams.adam.beta1;
      auto beta2 = opt_param.hyperparams.adam.beta2;
      auto epsilon = opt_param.hyperparams.adam.epsilon;
      network->optimizer_.reset(new AdamOptimizer(weight_buff, wgrad_buff, device_id, alpha, beta1,
                                                  beta2, epsilon, scaler));
      break;
    }
    case Optimizer_t::MomentumSGD: {
      auto learning_rate = opt_param.lr;
      auto momentum_factor = opt_param.hyperparams.momentum.factor;
      network->optimizer_.reset(new MomentumSGD(weight_buff, wgrad_buff, device_id, learning_rate,
                                                momentum_factor, scaler));
      break;
    }
    case Optimizer_t::Nesterov: {
      auto learning_rate = opt_param.lr;
      auto momentum_factor = opt_param.hyperparams.nesterov.mu;
      network->optimizer_.reset(new NesterovOptimizer(weight_buff, wgrad_buff, device_id,
                                                      learning_rate, momentum_factor, scaler));
      break;
    }
    case Optimizer_t::SGD: {
      auto learning_rate = opt_param.lr;
      if (use_mixed_precision) {
        network->optimizer_.reset(new SgdOptimizerHalf(
            weight_buff, wgrad_buff_half, weight_buff_half, device_id, learning_rate, scaler));
      } else {
        network->optimizer_.reset(
            new SgdOptimizer(weight_buff, wgrad_buff, device_id, learning_rate, scaler));
      }
      break;
    }
    default:
      assert(!"Error: no such optimizer && should never get here!");
  }
  weight_buff->init(device_id);
  wgrad_buff->init(device_id);
  blobs_buff->init(device_id);
  if (use_mixed_precision) {
    weight_buff_half->init(device_id);
    wgrad_buff_half->init(device_id);
    blobs_buff_half->init(device_id);
  }

#ifndef DATA_READING_TEST
  network->optimize();
#endif

  return network.release();
}

template <typename TypeKey>
void parse_data_layer(const nlohmann::json& j, int& label_dim, int& dense_dim, Check_t& check_type,
                      std::string& source_data,
                      std::vector<DataReaderSparseParam>& data_reader_sparse_param_array,
                      std::string& eval_source, std::string& top_strs_label,
                      std::string& top_strs_dense, std::vector<std::string>& sparse_names,
                      std::map<std::string, SparseInput<TypeKey>>& sparse_input_map) {
  source_data = get_value_from_json<std::string>(j, "source");

  auto j_label = get_json(j, "label");
  top_strs_label = get_value_from_json<std::string>(j_label, "top");
  label_dim = get_value_from_json<int>(j_label, "label_dim");

  auto j_dense = get_json(j, "dense");
  top_strs_dense = get_value_from_json<std::string>(j_dense, "top");
  dense_dim = get_value_from_json<int>(j_dense, "dense_dim");

  const std::map<std::string, Check_t> CHECK_TYPE_MAP = {{"Sum", Check_t::Sum},
                                                         {"None", Check_t::None}};

  const auto check_str = get_value_from_json<std::string>(j, "check");
  if (!find_item_in_map(check_type, check_str, CHECK_TYPE_MAP)) {
    CK_THROW_(Error_t::WrongInput, "Not supported check type: " + check_str);
  }

  const std::map<std::string, DataReaderSparse_t> DATA_TYPE_MAP = {
      {"DistributedSlot", DataReaderSparse_t::Distributed},
      {"LocalizedSlot", DataReaderSparse_t::Localized},
  };

  auto j_sparse = get_json(j, "sparse");
  for (unsigned int i = 0; i < j_sparse.size(); i++) {
    DataReaderSparseParam param;

    const nlohmann::json& js = j_sparse[i];
    const auto sparse_name = get_value_from_json<std::string>(js, "top");
    const auto data_type_name = get_value_from_json<std::string>(js, "type");
    if (!find_item_in_map(param.type, data_type_name, DATA_TYPE_MAP)) {
      CK_THROW_(Error_t::WrongInput, "Not supported data type: " + data_type_name);
    }
    param.max_feature_num = get_value_from_json<int>(js, "max_feature_num_per_sample");
    param.slot_num = get_value_from_json<int>(js, "slot_num");
    data_reader_sparse_param_array.push_back(param);
    SparseInput<TypeKey> sparse_input(param.slot_num, param.max_feature_num);
    sparse_input_map.emplace(sparse_name, sparse_input);
    sparse_names.push_back(sparse_name);
  }
  FIND_AND_ASSIGN_STRING_KEY(eval_source, j);
}

void parse_data_layer_helper(const nlohmann::json& j, int& label_dim, int& dense_dim,
                             Check_t& check_type, std::string& source_data,
                             std::vector<DataReaderSparseParam>& data_reader_sparse_param_array,
                             std::string& eval_source, std::string& top_strs_label,
                             std::string& top_strs_dense, std::vector<std::string>& sparse_names,
                             std::map<std::string, SparseInput<long long>>& sparse_input_map) {
  parse_data_layer(j, label_dim, dense_dim, check_type, source_data, data_reader_sparse_param_array,
                   eval_source, top_strs_label, top_strs_dense, sparse_names, sparse_input_map);
}

template <typename TypeKey>
static void create_pipeline_internal(std::unique_ptr<DataReader<TypeKey>>& data_reader,
                                     std::unique_ptr<DataReader<TypeKey>>& data_reader_eval,
                                     std::vector<std::unique_ptr<IEmbedding>>& embedding,
                                     std::vector<std::unique_ptr<IEmbedding>>& embedding_eval,
                                     std::vector<std::unique_ptr<Network>>& network,
                                     std::vector<std::unique_ptr<Network>>& network_eval,
                                     const std::shared_ptr<GPUResourceGroup>& gpu_resource_group,
                                     nlohmann::json config, size_t batch_size,
<<<<<<< HEAD
                                     size_t batch_size_eval, bool use_mixed_precision,
                                     float scaler) {
=======
                                     bool use_mixed_precision, float scaler) {
>>>>>>> 57c9a94d
  try {
    int num_procs = 1, pid = 0;
#ifdef ENABLE_MPI
    MPI_Comm_rank(MPI_COMM_WORLD, &pid);
    MPI_Comm_size(MPI_COMM_WORLD, &num_procs);
#endif

    std::map<std::string, SparseInput<TypeKey>> sparse_input_map;
    std::map<std::string, std::shared_ptr<ITensor>> tensor_maps[gpu_resource_group->size()];
    std::map<std::string, std::shared_ptr<ITensor>> tensor_maps_eval[gpu_resource_group->size()];
    {
      if (!network.empty()) {
        CK_THROW_(Error_t::WrongInput, "vector network is not empty");
      }

      auto j_layers_array = get_json(config, "layers");
      auto j_optimizer = get_json(config, "optimizer");

      // Create Data Reader
      {
        const nlohmann::json& j = j_layers_array[0];
        const auto layer_type_name = get_value_from_json<std::string>(j, "type");
        if (layer_type_name.compare("Data") != 0) {
          CK_THROW_(Error_t::WrongInput, "the first layer is not Data layer:" + layer_type_name);
        }
<<<<<<< HEAD

        const std::map<std::string, DataReaderType_t> DATA_READER_MAP = {
            {"Norm", DataReaderType_t::Norm}, {"Raw", DataReaderType_t::Raw}};

        DataReaderType_t format = DataReaderType_t::Norm;
        if (has_key_(j, "format")) {
          const auto data_format_name = get_value_from_json<std::string>(j, "format");
          if (!find_item_in_map(format, data_format_name, DATA_READER_MAP)) {
            CK_THROW_(Error_t::WrongInput, "No such data format: " + data_format_name);
          }
        }

        auto cache_eval_data = get_value_from_json_soft<bool>(j, "cache_eval_data", false);

        std::string source_data = get_value_from_json<std::string>(j, "source");

        auto j_label = get_json(j, "label");
        auto top_strs_label = get_value_from_json<std::string>(j_label, "top");
        auto label_dim = get_value_from_json<int>(j_label, "label_dim");

        auto j_dense = get_json(j, "dense");
        auto top_strs_dense = get_value_from_json<std::string>(j_dense, "top");
        auto dense_dim = get_value_from_json<int>(j_dense, "dense_dim");

        const std::map<std::string, Check_t> CHECK_TYPE_MAP = {{"Sum", Check_t::Sum},
                                                               {"None", Check_t::None}};

=======
        int label_dim = 0, dense_dim = 0;
>>>>>>> 57c9a94d
        Check_t check_type;
        std::string source_data;
        std::vector<DataReaderSparseParam> data_reader_sparse_param_array;
        std::string eval_source;
        std::string top_strs_label, top_strs_dense;
        std::vector<std::string> sparse_names;

        parse_data_layer(j, label_dim, dense_dim, check_type, source_data,
                         data_reader_sparse_param_array, eval_source, top_strs_label,
                         top_strs_dense, sparse_names, sparse_input_map);

<<<<<<< HEAD
          const nlohmann::json& js = j_sparse[i];
          const auto sparse_name = get_value_from_json<std::string>(js, "top");
          const auto data_type_name = get_value_from_json<std::string>(js, "type");
          if (!find_item_in_map(param.type, data_type_name, DATA_TYPE_MAP)) {
            CK_THROW_(Error_t::WrongInput, "Not supported data type: " + data_type_name);
          }
          param.max_feature_num = get_value_from_json<int>(js, "max_feature_num_per_sample");
          param.max_nnz = get_value_from_json_soft<int>(js, "max_nnz", param.max_feature_num);
          param.slot_num = get_value_from_json<int>(js, "slot_num");
          data_reader_sparse_param_array.push_back(param);
          SparseInput<TypeKey> sparse_input(param.slot_num, param.max_feature_num);
          sparse_input_map.emplace(sparse_name, sparse_input);
          sparse_names.push_back(sparse_name);
        }

        data_reader_eval = nullptr;
        std::string eval_source;
        FIND_AND_ASSIGN_STRING_KEY(eval_source, j);

        switch (format) {
          case DataReaderType_t::Norm: {
#ifdef VAL
            data_reader.reset(new DataReader<TypeKey>(source_data, batch_size, label_dim, dense_dim,
                                                      check_type, data_reader_sparse_param_array,
                                                      gpu_resource_group, 1));
#else
            data_reader.reset(new DataReader<TypeKey>(source_data, batch_size, label_dim, dense_dim,
                                                      check_type, data_reader_sparse_param_array,
                                                      gpu_resource_group));

#endif

#ifdef VAL
            data_reader_eval.reset(new DataReader<TypeKey>(
                eval_source, batch_size_eval, label_dim, dense_dim, check_type,
                data_reader_sparse_param_array, gpu_resource_group, 1));
#else
            data_reader_eval.reset(new DataReader<TypeKey>(
                eval_source, batch_size_eval, label_dim, dense_dim, check_type,
                data_reader_sparse_param_array, gpu_resource_group));

#endif

            //            }

            break;
          }
          case DataReaderType_t::Raw: {
            const auto num_samples = get_value_from_json<long long>(j, "num_samples");
            const auto eval_num_samples = get_value_from_json<long long>(j, "eval_num_samples");
            std::vector<long long> slot_offset;
            if (has_key_(j, "slot_size")) {
              auto slot_size_array = get_json(j, "slot_size");
              if (!slot_size_array.is_array()) {
                CK_THROW_(Error_t::WrongInput, "!slot_size_array.is_array()");
              }
              long long slot_sum = 0;
              for (auto j_slot_size : slot_size_array) {
                slot_offset.push_back(slot_sum);
                long long slot_size = j_slot_size.get<long long>();
                slot_sum += slot_size;
              }
              MESSAGE_("Vocabulary size: " + std::to_string(slot_sum));
            }

#ifdef VAL
            data_reader.reset(new DataReader<TypeKey>(source_data, batch_size, label_dim, dense_dim,
                                                      check_type, data_reader_sparse_param_array,
                                                      gpu_resource_group, 1, format, num_samples,
                                                      slot_offset, false, false, true));
#else
            data_reader.reset(new DataReader<TypeKey>(source_data, batch_size, label_dim, dense_dim,
                                                      check_type, data_reader_sparse_param_array,
                                                      gpu_resource_group, 12, format, num_samples,
                                                      slot_offset, false, false, true));

#endif

            //            if (eval_source.empty() == false) {
            // data_reader_eval.reset(
            //     data_reader->clone_eval_with_shared_output(eval_source, eval_num_samples));
=======
>>>>>>> 57c9a94d
#ifdef VAL
            data_reader_eval.reset(new DataReader<TypeKey>(
                eval_source, batch_size_eval, label_dim, dense_dim, check_type,
                data_reader_sparse_param_array, gpu_resource_group, 1, format, eval_num_samples,
                slot_offset, cache_eval_data, false, false));
#else
            data_reader_eval.reset(new DataReader<TypeKey>(
                eval_source, batch_size_eval, label_dim, dense_dim, check_type,
                data_reader_sparse_param_array, gpu_resource_group, 12, format, eval_num_samples,
                slot_offset, cache_eval_data, false, false));

#endif

            //            }

            break;
          }
          default: { assert(!"Error: no such option && should never get here!"); }
        }

        for (unsigned int i = 0; i < gpu_resource_group->size(); i++) {
          tensor_maps[i].emplace(top_strs_label, (data_reader->get_label_tensors())[i]);
          tensor_maps[i].emplace(top_strs_dense, (data_reader->get_dense_tensors())[i]);

          // todo should be replaced to data_reader_eval then
          tensor_maps_eval[i].emplace(top_strs_label, (data_reader_eval->get_label_tensors())[i]);
          tensor_maps_eval[i].emplace(top_strs_dense, (data_reader_eval->get_dense_tensors())[i]);
        }
        auto j_sparse = get_json(j, "sparse");
        for (unsigned int i = 0; i < j_sparse.size(); i++) {
          const auto& sparse_input = sparse_input_map.find(sparse_names[i]);
          sparse_input->second.row = data_reader->get_row_offsets_tensors(i);
          sparse_input->second.value = data_reader->get_value_tensors(i);
<<<<<<< HEAD
          sparse_input->second.row_eval = data_reader_eval->get_row_offsets_tensors(i);
          sparse_input->second.value_eval = data_reader_eval->get_value_tensors(i);
=======
        }
        data_reader_eval = nullptr;
        if (eval_source.empty() == false) {
          data_reader_eval.reset(data_reader->clone_eval_with_shared_output(eval_source));
>>>>>>> 57c9a94d
        }
      }

      // Create Embedding
      {
        for (unsigned int i = 1; i < j_layers_array.size(); i++) {
          // if not embedding then break
          const nlohmann::json& j = j_layers_array[i];
          auto embedding_name = get_value_from_json<std::string>(j, "type");
          Embedding_t embedding_type;
          if (!find_item_in_map(embedding_type, embedding_name, EMBEDDING_TYPE_MAP)) {
            Layer_t layer_type;
            if (!find_item_in_map(layer_type, embedding_name, LAYER_TYPE_MAP) &&
                !find_item_in_map(layer_type, embedding_name, LAYER_TYPE_MAP_MP)) {
              CK_THROW_(Error_t::WrongInput, "No such layer: " + embedding_name);
            }
            break;
          }

          auto bottom_name = get_value_from_json<std::string>(j, "bottom");
          auto top_name = get_value_from_json<std::string>(j, "top");

          auto j_hparam = get_json(j, "sparse_embedding_hparam");
<<<<<<< HEAD
          auto vocabulary_size = get_value_from_json<size_t>(j_hparam, "vocabulary_size");
=======
          auto vocabulary_size = get_value_from_json<int>(j_hparam, "vocabulary_size");
>>>>>>> 57c9a94d
          auto embedding_vec_size = get_value_from_json<size_t>(j_hparam, "embedding_vec_size");
          auto combiner = get_value_from_json<int>(j_hparam, "combiner");

          SparseInput<TypeKey> sparse_input;
          if (!find_item_in_map(sparse_input, bottom_name, sparse_input_map)) {
            CK_THROW_(Error_t::WrongInput, "Cannot find bottom");
          }

          if (use_mixed_precision) {
            OptParams<__half> embedding_opt_params;
            if (has_key_(j, "optimizer")) {
              embedding_opt_params = get_optimizer_param<__half>(get_json(j, "optimizer"));
            } else {
              embedding_opt_params = get_optimizer_param<__half>(j_optimizer);
            }
            embedding_opt_params.scaler = scaler;

            switch (embedding_type) {
              case Embedding_t::DistributedSlotSparseEmbeddingHash: {
                auto load_factor = get_value_from_json<float>(j_hparam, "load_factor");
                const SparseEmbeddingHashParams<__half> embedding_params = {
                    batch_size,
                    vocabulary_size,
                    load_factor,
                    embedding_vec_size,
                    sparse_input.max_feature_num_per_sample,
                    sparse_input.slot_num,
                    combiner,  // combiner: 0-sum, 1-mean
                    embedding_opt_params};
                auto emb_ptr = EmbeddingCreator::create_distributed_sparse_embedding_hash(
                    sparse_input.row, sparse_input.value, embedding_params, gpu_resource_group);
                embedding.emplace_back(emb_ptr);
                // todo:
                embedding_eval.emplace_back(
                    EmbeddingCreator::clone_eval(sparse_input.row_eval, sparse_input.value_eval,
                                                 batch_size_eval, gpu_resource_group, emb_ptr));

                break;
              }
              case Embedding_t::LocalizedSlotSparseEmbeddingHash: {
                auto load_factor = get_value_from_json<float>(j_hparam, "load_factor");
#ifndef NCCL_A2A
                auto j_plan = get_json(j, "plan_file");
                std::string plan_file;
                if (j_plan.is_array()) {
                  int num_nodes = j_plan.size();
                  if (num_nodes != num_procs) {
                    CK_THROW_(Error_t::WrongInput, "num_nodes != num_procs");
                  }
                  plan_file = j_plan[pid].get<std::string>();
                } else {
                  if (num_procs > 1) {
                    CK_THROW_(Error_t::WrongInput, "num_procs > 1");
                  }
                  plan_file = get_value_from_json<std::string>(j, "plan_file");
                }

<<<<<<< HEAD
                std::ifstream ifs(plan_file);
                if (!ifs) {
                  CK_THROW_(Error_t::WrongInput, "plan file " + plan_file + " can bot be open");
=======
            case Embedding_t::LocalizedSlotSparseEmbeddingHash: {
              auto load_factor = get_value_from_json<float>(j_hparam, "load_factor");
#ifndef NCCL_A2A
              auto j_plan = get_json(j, "plan_file");
              std::string plan_file;
              if (j_plan.is_array()) {
                int num_nodes = j_plan.size();
                if (num_nodes != num_procs) {
                  CK_THROW_(Error_t::WrongInput, "num_nodes != num_procs");
>>>>>>> 57c9a94d
                }
#else
                std::string plan_file = "";
#endif
                std::vector<size_t> slot_sizes;
                if (has_key_(j, "slot_size")) {
                  auto slots = get_json(j, "slot_size");
                  assert(slots.is_array());
                  for (auto slot : slots) {
                    slot_sizes.emplace_back(slot.get<size_t>());
                  }
                }

                const SparseEmbeddingHashParams<__half> embedding_params = {
                    batch_size,
                    vocabulary_size,
                    load_factor,
                    embedding_vec_size,
                    sparse_input.max_feature_num_per_sample,
                    sparse_input.slot_num,
                    combiner,  // combiner: 0-sum, 1-mean
                    embedding_opt_params};
                auto emb_ptr = EmbeddingCreator::create_localized_sparse_embedding_hash(
                    sparse_input.row, sparse_input.value, embedding_params, plan_file,
                    gpu_resource_group, slot_sizes);
                embedding.emplace_back(emb_ptr);
                embedding_eval.emplace_back(
                    EmbeddingCreator::clone_eval(sparse_input.row_eval, sparse_input.value_eval,
                                                 batch_size_eval, gpu_resource_group, emb_ptr));

                break;
              }
              case Embedding_t::LocalizedSlotSparseEmbeddingOneHot: {
                auto load_factor = get_value_from_json<float>(j_hparam, "load_factor");
                std::string plan_file = "";
                std::vector<size_t> slot_sizes;
                if (has_key_(j, "slot_size")) {
                  auto slots = get_json(j, "slot_size");
                  assert(slots.is_array());
                  for (auto slot : slots) {
                    slot_sizes.emplace_back(slot.get<size_t>());
                  }
                }

                const SparseEmbeddingHashParams<__half> embedding_params = {
                    batch_size,
                    vocabulary_size,
                    load_factor,
                    embedding_vec_size,
                    sparse_input.max_feature_num_per_sample,
                    sparse_input.slot_num,
                    combiner,  // combiner: 0-sum, 1-mean
                    embedding_opt_params};
                auto emb_ptr = EmbeddingCreator::create_localized_sparse_embedding_one_hot(
                    sparse_input.row, sparse_input.value, embedding_params, plan_file,
                    gpu_resource_group, slot_sizes);
                embedding.emplace_back(emb_ptr);
                embedding_eval.emplace_back(
                    EmbeddingCreator::clone_eval(sparse_input.row_eval, sparse_input.value_eval,
                                                 batch_size_eval, gpu_resource_group, emb_ptr));

                break;
              }
<<<<<<< HEAD
            }  // switch
            for (unsigned int i = 0; i < gpu_resource_group->size(); i++) {
              tensor_maps[i].emplace(top_name, (embedding.back()->get_output_tensors())[i]);
              tensor_maps_eval[i].emplace(top_name,
                                          (embedding_eval.back()->get_output_tensors())[i]);
            }

          }  //	  if(use_mixed_precision)
          else {
            OptParams<float> embedding_opt_params;
            if (has_key_(j, "optimizer")) {
              embedding_opt_params = get_optimizer_param<float>(get_json(j, "optimizer"));
            } else {
              embedding_opt_params = get_optimizer_param<float>(j_optimizer);
=======
#else
              std::string plan_file = "";
#endif
              const SparseEmbeddingHashParams embedding_params = {
                  batch_size,
                  vocabulary_size,
                  load_factor,
                  embedding_vec_size,
                  sparse_input.max_feature_num_per_sample,
                  sparse_input.slot_num,
                  combiner,  // combiner: 0-sum, 1-mean
                  embedding_opt_params,
                  scaler};
              embedding.emplace_back(EmbeddingCreator::create_localized_sparse_embedding_hash(
                  sparse_input.row, sparse_input.value, embedding_params, plan_file,
                  gpu_resource_group));
              break;
>>>>>>> 57c9a94d
            }
            embedding_opt_params.scaler = scaler;

            switch (embedding_type) {
              case Embedding_t::DistributedSlotSparseEmbeddingHash: {
                auto load_factor = get_value_from_json<float>(j_hparam, "load_factor");
                const SparseEmbeddingHashParams<float> embedding_params = {
                    batch_size,
                    vocabulary_size,
                    load_factor,
                    embedding_vec_size,
                    sparse_input.max_feature_num_per_sample,
                    sparse_input.slot_num,
                    combiner,  // combiner: 0-sum, 1-mean
                    embedding_opt_params};
                auto emb_ptr = EmbeddingCreator::create_distributed_sparse_embedding_hash(
                    sparse_input.row, sparse_input.value, embedding_params, gpu_resource_group);
                embedding.emplace_back(emb_ptr);
                embedding_eval.emplace_back(
                    EmbeddingCreator::clone_eval(sparse_input.row_eval, sparse_input.value_eval,
                                                 batch_size_eval, gpu_resource_group, emb_ptr));

                break;
              }
              case Embedding_t::LocalizedSlotSparseEmbeddingHash: {
                auto load_factor = get_value_from_json<float>(j_hparam, "load_factor");
#ifndef NCCL_A2A
                auto j_plan = get_json(j, "plan_file");
                std::string plan_file;
                if (j_plan.is_array()) {
                  int num_nodes = j_plan.size();
                  if (num_nodes != num_procs) {
                    CK_THROW_(Error_t::WrongInput, "num_nodes != num_procs");
                  }
                  plan_file = j_plan[pid].get<std::string>();
                } else {
                  if (num_procs > 1) {
                    CK_THROW_(Error_t::WrongInput, "num_procs > 1");
                  }
                  plan_file = get_value_from_json<std::string>(j, "plan_file");
                }

                std::ifstream ifs(plan_file);
                if (!ifs) {
                  CK_THROW_(Error_t::WrongInput, "plan file " + plan_file + " can bot be open");
                }
#else
                std::string plan_file = "";
#endif
                std::vector<size_t> slot_sizes;
                if (has_key_(j, "slot_size")) {
                  auto slots = get_json(j, "slot_size");
                  assert(slots.is_array());
                  for (auto slot : slots) {
                    slot_sizes.emplace_back(slot.get<size_t>());
                  }
                }

                const SparseEmbeddingHashParams<float> embedding_params = {
                    batch_size,
                    vocabulary_size,
                    load_factor,
                    embedding_vec_size,
                    sparse_input.max_feature_num_per_sample,
                    sparse_input.slot_num,
                    combiner,  // combiner: 0-sum, 1-mean
                    embedding_opt_params};
                auto emb_ptr = EmbeddingCreator::create_localized_sparse_embedding_hash(
                    sparse_input.row, sparse_input.value, embedding_params, plan_file,
                    gpu_resource_group, slot_sizes);
                embedding.emplace_back(emb_ptr);
                embedding_eval.emplace_back(
                    EmbeddingCreator::clone_eval(sparse_input.row_eval, sparse_input.value_eval,
                                                 batch_size_eval, gpu_resource_group, emb_ptr));

                break;
              }
              case Embedding_t::LocalizedSlotSparseEmbeddingOneHot: {
                auto load_factor = get_value_from_json<float>(j_hparam, "load_factor");
                std::string plan_file = "";
                std::vector<size_t> slot_sizes;
                if (has_key_(j, "slot_size")) {
                  auto slots = get_json(j, "slot_size");
                  assert(slots.is_array());
                  for (auto slot : slots) {
                    slot_sizes.emplace_back(slot.get<size_t>());
                  }
                }

                const SparseEmbeddingHashParams<float> embedding_params = {
                    batch_size,
                    vocabulary_size,
                    load_factor,
                    embedding_vec_size,
                    sparse_input.max_feature_num_per_sample,
                    sparse_input.slot_num,
                    combiner,  // combiner: 0-sum, 1-mean
                    embedding_opt_params};
                auto emb_ptr = EmbeddingCreator::create_localized_sparse_embedding_one_hot(
                    sparse_input.row, sparse_input.value, embedding_params, plan_file,
                    gpu_resource_group, slot_sizes);
                embedding.emplace_back(emb_ptr);
                embedding_eval.emplace_back(
                    EmbeddingCreator::clone_eval(sparse_input.row_eval, sparse_input.value_eval,
                                                 batch_size_eval, gpu_resource_group, emb_ptr));

                break;
              }
            }  // switch
            for (unsigned int i = 0; i < gpu_resource_group->size(); i++) {
              tensor_maps[i].emplace(top_name, (embedding.back()->get_output_tensors())[i]);

              // should be replaced with embedding_eval then
              // tensor_maps_eval[i].emplace(top_name, (embedding.back()->get_output_tensors())[i]);
              tensor_maps_eval[i].emplace(top_name,
                                          (embedding_eval.back()->get_output_tensors())[i]);
            }
          }  //    if(!use_mixed_precision)
        }    // for ()
      }      // Create Embedding

      // create network
      int i = 0;
      int total_gpu_count = gpu_resource_group->get_total_gpu_count();
      if (0 != batch_size % total_gpu_count) {
        CK_THROW_(Error_t::WrongInput, "0 != batch_size\%total_gpu_count");
      }
      const auto& device_list = gpu_resource_group->get_device_list();
      for (auto device_id : device_list) {
        network.emplace_back(create_network(j_layers_array, j_optimizer, tensor_maps[i], device_id,
                                            total_gpu_count, (*gpu_resource_group)[i],
                                            use_mixed_precision, scaler));
<<<<<<< HEAD
        network_eval.emplace_back(
            create_network(j_layers_array, j_optimizer, tensor_maps_eval[i], device_id,
                           total_gpu_count, (*gpu_resource_group)[i], use_mixed_precision, scaler));
        if (use_mixed_precision) {
          network_eval.back()->set_weight_half(network.back()->get_weight_half());
        }
        network_eval.back()->set_weight(
            network.back()->get_weight());  // to do: should be unnecessary
=======
>>>>>>> 57c9a94d
        i++;
      }
    }

  } catch (const std::runtime_error& rt_err) {
    std::cerr << rt_err.what() << std::endl;
    throw;
  }
}

void Parser::create_pipeline(std::unique_ptr<DataReader<TYPE_1>>& data_reader,
                             std::unique_ptr<DataReader<TYPE_1>>& data_reader_eval,
                             std::vector<std::unique_ptr<IEmbedding>>& embedding,
                             std::vector<std::unique_ptr<IEmbedding>>& embedding_eval,
                             std::vector<std::unique_ptr<Network>>& network,
                             std::vector<std::unique_ptr<Network>>& network_eval,
                             const std::shared_ptr<GPUResourceGroup>& gpu_resource_group) {
  create_pipeline_internal<TYPE_1>(data_reader, data_reader_eval, embedding, embedding_eval,
                                   network, network_eval, gpu_resource_group, config_, batch_size_,
                                   batch_size_eval_, use_mixed_precision_, scaler_);
}

void Parser::create_pipeline(std::unique_ptr<DataReader<TYPE_2>>& data_reader,
                             std::unique_ptr<DataReader<TYPE_2>>& data_reader_eval,
                             std::vector<std::unique_ptr<IEmbedding>>& embedding,
                             std::vector<std::unique_ptr<IEmbedding>>& embedding_eval,
                             std::vector<std::unique_ptr<Network>>& network,
                             std::vector<std::unique_ptr<Network>>& network_eval,
                             const std::shared_ptr<GPUResourceGroup>& gpu_resource_group) {
  create_pipeline_internal<TYPE_2>(data_reader, data_reader_eval, embedding, embedding_eval,
                                   network, network_eval, gpu_resource_group, config_, batch_size_,
                                   batch_size_eval_, use_mixed_precision_, scaler_);
}

}  // namespace HugeCTR<|MERGE_RESOLUTION|>--- conflicted
+++ resolved
@@ -245,11 +245,7 @@
  *
  */
 Network* create_network(const nlohmann::json& j_array, const nlohmann::json& j_optimizer,
-<<<<<<< HEAD
                         const std::map<std::string, std::shared_ptr<ITensor>>& tensor_list_in,
-=======
-                        const std::map<std::string, std::shared_ptr<Tensor<float>>>& tensor_list_in,
->>>>>>> 57c9a94d
                         int device_id, int num_networks_in_global,
                         const std::shared_ptr<const GPUResource>& gpu_resource,
                         bool use_mixed_precision, float scaler) {
@@ -289,11 +285,7 @@
       case Layer_t::BatchNorm: {
         const auto& bn_in_tensor = input_output_info.input[0];
         // establish out tensor
-<<<<<<< HEAD
         TensorPtr<float> bn_out_tensor(
-=======
-        std::shared_ptr<Tensor<float>> bn_out_tensor(
->>>>>>> 57c9a94d
             new Tensor<float>(bn_in_tensor->get_dims(), blobs_buff, TensorFormat_t::HW));
         output_tensor_pairs.push_back({bn_out_tensor, input_output_info.output[0]});
 
@@ -315,7 +307,6 @@
         const auto& binary_cross_entropy_loss_in_tensor = input_output_info.input[0];
         const auto& label_tensor = input_output_info.input[1];
         loss_tensor.reset(new Tensor<float>({1, 1}, blobs_buff, TensorFormat_t::HW));
-<<<<<<< HEAD
         if (use_mixed_precision) {
           loss.reset(new BinaryCrossEntropyLoss<__half>(
               std::dynamic_pointer_cast<Tensor<float>>(label_tensor),
@@ -335,14 +326,6 @@
                                  gpu_resource->get_cublas_handle(), device_id),
               device_id, num_networks_in_global, scaler));
         }
-=======
-        loss.reset(new BinaryCrossEntropyLoss(
-            label_tensor, binary_cross_entropy_loss_in_tensor, loss_tensor,
-            create_regularizer(j, weight_buff, wgrad_buff,
-                               (binary_cross_entropy_loss_in_tensor->get_dims())[0],
-                               gpu_resource->get_cublas_handle(), device_id),
-            device_id, num_networks_in_global, scaler));
->>>>>>> 57c9a94d
         break;
       }
       case Layer_t::Concat: {
@@ -360,7 +343,6 @@
         const auto& cross_entropy_loss_in_tensor = input_output_info.input[0];
         const auto& label_tensor = input_output_info.input[1];
         loss_tensor.reset(new Tensor<float>({1, 1}, blobs_buff, TensorFormat_t::HW));
-<<<<<<< HEAD
         if (use_mixed_precision) {
           loss.reset(new CrossEntropyLoss<__half>(
               std::dynamic_pointer_cast<Tensor<float>>(label_tensor),
@@ -378,14 +360,6 @@
                                  gpu_resource->get_cublas_handle(), device_id),
               device_id, num_networks_in_global, scaler));
         }
-=======
-        loss.reset(
-            new CrossEntropyLoss(label_tensor, cross_entropy_loss_in_tensor, loss_tensor,
-                                 create_regularizer(j, weight_buff, wgrad_buff,
-                                                    (cross_entropy_loss_in_tensor->get_dims())[0],
-                                                    gpu_resource->get_cublas_handle(), device_id),
-                                 device_id, num_networks_in_global, scaler));
->>>>>>> 57c9a94d
         break;
       }
       case Layer_t::Dropout: {
@@ -461,7 +435,6 @@
         // establish out tensor
         auto j_fc_param = get_json(j, "fc_param");
         auto output = get_value_from_json<size_t>(j_fc_param, "num_output");
-<<<<<<< HEAD
 
         if (use_mixed_precision) {
           std::shared_ptr<Tensor<__half>> out_tensor(new Tensor<__half>(
@@ -510,16 +483,6 @@
           output_tensor_pairs.push_back({out_tensor, input_output_info.output[0]});
         }
 
-=======
-        std::shared_ptr<Tensor<float>> out_tensor(new Tensor<float>(
-            {(fc_in_tensor->get_dims())[0], output}, blobs_buff, TensorFormat_t::HW));
-        output_tensor_pairs.push_back({out_tensor, input_output_info.output[0]});
-        // establish layer
-        Layer* fc_layer = new FullyConnectedLayer(
-            weight_buff, wgrad_buff, fc_in_tensor, out_tensor, TensorFormat_t::HW,
-            gpu_resource->get_cublas_handle(), device_id, use_mixed_precision);
-        layers.emplace_back(fc_layer);
->>>>>>> 57c9a94d
         break;
       }
       case Layer_t::MultiCross: {
@@ -552,7 +515,6 @@
           float tweight_val = tweight_tmp.get<float>();
           target_weight_vec.push_back(tweight_val);
         }
-<<<<<<< HEAD
 
         if (use_mixed_precision) {
           loss.reset(new MultiCrossEntropyLoss<__half>(
@@ -573,20 +535,11 @@
                                  gpu_resource->get_cublas_handle(), device_id),
               target_weight_vec, device_id, num_networks_in_global, scaler));
         }
-=======
-        loss.reset(new MultiCrossEntropyLoss(
-            label_tensor, multi_cross_entropy_loss_in_tensor, loss_tensor,
-            create_regularizer(j, weight_buff, wgrad_buff,
-                               (multi_cross_entropy_loss_in_tensor->get_dims())[0],
-                               gpu_resource->get_cublas_handle(), device_id),
-            target_weight_vec, device_id, num_networks_in_global, scaler));
->>>>>>> 57c9a94d
         break;
       }
       case Layer_t::ReLU: {
         const auto& relu_in_tensor = input_output_info.input[0];
 
-<<<<<<< HEAD
         if (use_mixed_precision) {
           std::shared_ptr<Tensor<__half>> relu_out_tensor(
               new Tensor<__half>(relu_in_tensor->get_dims(), blobs_buff_half, TensorFormat_t::HW));
@@ -604,13 +557,6 @@
           output_tensor_pairs.push_back({relu_out_tensor, input_output_info.output[0]});
         }
 
-=======
-        // establish out tensor
-        std::shared_ptr<Tensor<float>> relu_out_tensor(
-            new Tensor<float>(relu_in_tensor->get_dims(), blobs_buff, TensorFormat_t::HW));
-        output_tensor_pairs.push_back({relu_out_tensor, input_output_info.output[0]});
-        layers.emplace_back(new ReluLayer(relu_in_tensor, relu_out_tensor, device_id));
->>>>>>> 57c9a94d
         break;
       }
       case Layer_t::Reshape: {
@@ -690,12 +636,8 @@
         std::shared_ptr<Tensor<float>> out_tensor(new Tensor<float>(
             {(in_tensor->get_dims())[0], out_dim}, blobs_buff, TensorFormat_t::HW));
 
-<<<<<<< HEAD
         layers.emplace_back(new FmOrder2Layer(std::dynamic_pointer_cast<Tensor<float>>(in_tensor),
                                               out_tensor, device_id));
-=======
-        layers.emplace_back(new FmOrder2Layer(in_tensor, out_tensor, device_id));
->>>>>>> 57c9a94d
         output_tensor_pairs.push_back({out_tensor, input_output_info.output[0]});
         break;
       }
@@ -792,66 +734,6 @@
 }
 
 template <typename TypeKey>
-void parse_data_layer(const nlohmann::json& j, int& label_dim, int& dense_dim, Check_t& check_type,
-                      std::string& source_data,
-                      std::vector<DataReaderSparseParam>& data_reader_sparse_param_array,
-                      std::string& eval_source, std::string& top_strs_label,
-                      std::string& top_strs_dense, std::vector<std::string>& sparse_names,
-                      std::map<std::string, SparseInput<TypeKey>>& sparse_input_map) {
-  source_data = get_value_from_json<std::string>(j, "source");
-
-  auto j_label = get_json(j, "label");
-  top_strs_label = get_value_from_json<std::string>(j_label, "top");
-  label_dim = get_value_from_json<int>(j_label, "label_dim");
-
-  auto j_dense = get_json(j, "dense");
-  top_strs_dense = get_value_from_json<std::string>(j_dense, "top");
-  dense_dim = get_value_from_json<int>(j_dense, "dense_dim");
-
-  const std::map<std::string, Check_t> CHECK_TYPE_MAP = {{"Sum", Check_t::Sum},
-                                                         {"None", Check_t::None}};
-
-  const auto check_str = get_value_from_json<std::string>(j, "check");
-  if (!find_item_in_map(check_type, check_str, CHECK_TYPE_MAP)) {
-    CK_THROW_(Error_t::WrongInput, "Not supported check type: " + check_str);
-  }
-
-  const std::map<std::string, DataReaderSparse_t> DATA_TYPE_MAP = {
-      {"DistributedSlot", DataReaderSparse_t::Distributed},
-      {"LocalizedSlot", DataReaderSparse_t::Localized},
-  };
-
-  auto j_sparse = get_json(j, "sparse");
-  for (unsigned int i = 0; i < j_sparse.size(); i++) {
-    DataReaderSparseParam param;
-
-    const nlohmann::json& js = j_sparse[i];
-    const auto sparse_name = get_value_from_json<std::string>(js, "top");
-    const auto data_type_name = get_value_from_json<std::string>(js, "type");
-    if (!find_item_in_map(param.type, data_type_name, DATA_TYPE_MAP)) {
-      CK_THROW_(Error_t::WrongInput, "Not supported data type: " + data_type_name);
-    }
-    param.max_feature_num = get_value_from_json<int>(js, "max_feature_num_per_sample");
-    param.slot_num = get_value_from_json<int>(js, "slot_num");
-    data_reader_sparse_param_array.push_back(param);
-    SparseInput<TypeKey> sparse_input(param.slot_num, param.max_feature_num);
-    sparse_input_map.emplace(sparse_name, sparse_input);
-    sparse_names.push_back(sparse_name);
-  }
-  FIND_AND_ASSIGN_STRING_KEY(eval_source, j);
-}
-
-void parse_data_layer_helper(const nlohmann::json& j, int& label_dim, int& dense_dim,
-                             Check_t& check_type, std::string& source_data,
-                             std::vector<DataReaderSparseParam>& data_reader_sparse_param_array,
-                             std::string& eval_source, std::string& top_strs_label,
-                             std::string& top_strs_dense, std::vector<std::string>& sparse_names,
-                             std::map<std::string, SparseInput<long long>>& sparse_input_map) {
-  parse_data_layer(j, label_dim, dense_dim, check_type, source_data, data_reader_sparse_param_array,
-                   eval_source, top_strs_label, top_strs_dense, sparse_names, sparse_input_map);
-}
-
-template <typename TypeKey>
 static void create_pipeline_internal(std::unique_ptr<DataReader<TypeKey>>& data_reader,
                                      std::unique_ptr<DataReader<TypeKey>>& data_reader_eval,
                                      std::vector<std::unique_ptr<IEmbedding>>& embedding,
@@ -860,12 +742,8 @@
                                      std::vector<std::unique_ptr<Network>>& network_eval,
                                      const std::shared_ptr<GPUResourceGroup>& gpu_resource_group,
                                      nlohmann::json config, size_t batch_size,
-<<<<<<< HEAD
                                      size_t batch_size_eval, bool use_mixed_precision,
                                      float scaler) {
-=======
-                                     bool use_mixed_precision, float scaler) {
->>>>>>> 57c9a94d
   try {
     int num_procs = 1, pid = 0;
 #ifdef ENABLE_MPI
@@ -891,8 +769,9 @@
         if (layer_type_name.compare("Data") != 0) {
           CK_THROW_(Error_t::WrongInput, "the first layer is not Data layer:" + layer_type_name);
         }
-<<<<<<< HEAD
-
+
+
+	
         const std::map<std::string, DataReaderType_t> DATA_READER_MAP = {
             {"Norm", DataReaderType_t::Norm}, {"Raw", DataReaderType_t::Raw}};
 
@@ -919,21 +798,25 @@
         const std::map<std::string, Check_t> CHECK_TYPE_MAP = {{"Sum", Check_t::Sum},
                                                                {"None", Check_t::None}};
 
-=======
-        int label_dim = 0, dense_dim = 0;
->>>>>>> 57c9a94d
         Check_t check_type;
-        std::string source_data;
+        const auto check_str = get_value_from_json<std::string>(j, "check");
+        if (!find_item_in_map(check_type, check_str, CHECK_TYPE_MAP)) {
+          CK_THROW_(Error_t::WrongInput, "Not supported check type: " + check_str);
+        }
+
         std::vector<DataReaderSparseParam> data_reader_sparse_param_array;
-        std::string eval_source;
-        std::string top_strs_label, top_strs_dense;
+
+        const std::map<std::string, DataReaderSparse_t> DATA_TYPE_MAP = {
+            {"DistributedSlot", DataReaderSparse_t::Distributed},
+            {"LocalizedSlot", DataReaderSparse_t::Localized},
+        };
+
+        auto j_sparse = get_json(j, "sparse");
         std::vector<std::string> sparse_names;
 
-        parse_data_layer(j, label_dim, dense_dim, check_type, source_data,
-                         data_reader_sparse_param_array, eval_source, top_strs_label,
-                         top_strs_dense, sparse_names, sparse_input_map);
-
-<<<<<<< HEAD
+        for (unsigned int i = 0; i < j_sparse.size(); i++) {
+          DataReaderSparseParam param;
+
           const nlohmann::json& js = j_sparse[i];
           const auto sparse_name = get_value_from_json<std::string>(js, "top");
           const auto data_type_name = get_value_from_json<std::string>(js, "type");
@@ -1015,8 +898,6 @@
             //            if (eval_source.empty() == false) {
             // data_reader_eval.reset(
             //     data_reader->clone_eval_with_shared_output(eval_source, eval_num_samples));
-=======
->>>>>>> 57c9a94d
 #ifdef VAL
             data_reader_eval.reset(new DataReader<TypeKey>(
                 eval_source, batch_size_eval, label_dim, dense_dim, check_type,
@@ -1045,20 +926,13 @@
           tensor_maps_eval[i].emplace(top_strs_label, (data_reader_eval->get_label_tensors())[i]);
           tensor_maps_eval[i].emplace(top_strs_dense, (data_reader_eval->get_dense_tensors())[i]);
         }
-        auto j_sparse = get_json(j, "sparse");
+
         for (unsigned int i = 0; i < j_sparse.size(); i++) {
           const auto& sparse_input = sparse_input_map.find(sparse_names[i]);
           sparse_input->second.row = data_reader->get_row_offsets_tensors(i);
           sparse_input->second.value = data_reader->get_value_tensors(i);
-<<<<<<< HEAD
           sparse_input->second.row_eval = data_reader_eval->get_row_offsets_tensors(i);
           sparse_input->second.value_eval = data_reader_eval->get_value_tensors(i);
-=======
-        }
-        data_reader_eval = nullptr;
-        if (eval_source.empty() == false) {
-          data_reader_eval.reset(data_reader->clone_eval_with_shared_output(eval_source));
->>>>>>> 57c9a94d
         }
       }
 
@@ -1082,11 +956,7 @@
           auto top_name = get_value_from_json<std::string>(j, "top");
 
           auto j_hparam = get_json(j, "sparse_embedding_hparam");
-<<<<<<< HEAD
           auto vocabulary_size = get_value_from_json<size_t>(j_hparam, "vocabulary_size");
-=======
-          auto vocabulary_size = get_value_from_json<int>(j_hparam, "vocabulary_size");
->>>>>>> 57c9a94d
           auto embedding_vec_size = get_value_from_json<size_t>(j_hparam, "embedding_vec_size");
           auto combiner = get_value_from_json<int>(j_hparam, "combiner");
 
@@ -1144,21 +1014,9 @@
                   plan_file = get_value_from_json<std::string>(j, "plan_file");
                 }
 
-<<<<<<< HEAD
                 std::ifstream ifs(plan_file);
                 if (!ifs) {
                   CK_THROW_(Error_t::WrongInput, "plan file " + plan_file + " can bot be open");
-=======
-            case Embedding_t::LocalizedSlotSparseEmbeddingHash: {
-              auto load_factor = get_value_from_json<float>(j_hparam, "load_factor");
-#ifndef NCCL_A2A
-              auto j_plan = get_json(j, "plan_file");
-              std::string plan_file;
-              if (j_plan.is_array()) {
-                int num_nodes = j_plan.size();
-                if (num_nodes != num_procs) {
-                  CK_THROW_(Error_t::WrongInput, "num_nodes != num_procs");
->>>>>>> 57c9a94d
                 }
 #else
                 std::string plan_file = "";
@@ -1222,7 +1080,6 @@
 
                 break;
               }
-<<<<<<< HEAD
             }  // switch
             for (unsigned int i = 0; i < gpu_resource_group->size(); i++) {
               tensor_maps[i].emplace(top_name, (embedding.back()->get_output_tensors())[i]);
@@ -1237,25 +1094,6 @@
               embedding_opt_params = get_optimizer_param<float>(get_json(j, "optimizer"));
             } else {
               embedding_opt_params = get_optimizer_param<float>(j_optimizer);
-=======
-#else
-              std::string plan_file = "";
-#endif
-              const SparseEmbeddingHashParams embedding_params = {
-                  batch_size,
-                  vocabulary_size,
-                  load_factor,
-                  embedding_vec_size,
-                  sparse_input.max_feature_num_per_sample,
-                  sparse_input.slot_num,
-                  combiner,  // combiner: 0-sum, 1-mean
-                  embedding_opt_params,
-                  scaler};
-              embedding.emplace_back(EmbeddingCreator::create_localized_sparse_embedding_hash(
-                  sparse_input.row, sparse_input.value, embedding_params, plan_file,
-                  gpu_resource_group));
-              break;
->>>>>>> 57c9a94d
             }
             embedding_opt_params.scaler = scaler;
 
@@ -1388,7 +1226,6 @@
         network.emplace_back(create_network(j_layers_array, j_optimizer, tensor_maps[i], device_id,
                                             total_gpu_count, (*gpu_resource_group)[i],
                                             use_mixed_precision, scaler));
-<<<<<<< HEAD
         network_eval.emplace_back(
             create_network(j_layers_array, j_optimizer, tensor_maps_eval[i], device_id,
                            total_gpu_count, (*gpu_resource_group)[i], use_mixed_precision, scaler));
@@ -1397,8 +1234,6 @@
         }
         network_eval.back()->set_weight(
             network.back()->get_weight());  // to do: should be unnecessary
-=======
->>>>>>> 57c9a94d
         i++;
       }
     }
