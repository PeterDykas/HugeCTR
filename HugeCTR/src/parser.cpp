--- conflicted
+++ resolved
@@ -286,14 +286,9 @@
       {"Slice", Layer_t::Slice},
       {"Multiply", Layer_t::Multiply},
       {"FmOrder2", Layer_t::FmOrder2},
-<<<<<<< HEAD
       {"Add", Layer_t::Add},
       {"ReduceSum", Layer_t::ReduceSum},
       {"MultiCross", Layer_t::MultiCross}
-=======
-      {"MultiCross", Layer_t::MultiCross},
-      {"Add", Layer_t::Add},
->>>>>>> c4ba19c2
   };
   const std::map<std::string, Embedding_t> EMBEDDING_TYPE_MAP = {
     {"DistributedSlotSparseEmbeddingHash", Embedding_t::DistributedSlotSparseEmbeddingHash},
@@ -340,15 +335,6 @@
     std::vector<TensorPair> output_tensor_pairs;
 
     switch (layer_type) {
-      case Layer_t::Add: {
-	const auto& add_in_tensors = input_output_info.input;
-	const auto& dims_out = input_output_info.input[0]->get_dims();
-	std::shared_ptr<Tensor<float>> out_tensor(new Tensor<float>(dims_out, blobs_buff, TensorFormat_t::HW));
-	output_tensor_pairs.push_back({out_tensor, input_output_info.output[0]});
-	layers.emplace_back(new AddLayer(add_in_tensors, out_tensor, device_id));
-        break;
-      }
-
       case Layer_t::BatchNorm: {
         const auto& bn_in_tensor = input_output_info.input[0];
         // establish out tensor
