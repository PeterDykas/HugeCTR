--- conflicted
+++ resolved
@@ -23,13 +23,8 @@
 
 namespace HugeCTR {
 
-<<<<<<< HEAD
-void conv_to_half(size_t grid, size_t block, __half* dst, const float* src, int elems,
-                  cudaStream_t stream);
-=======
 void conv_weight_gpu(size_t grid, size_t block, __half* dst, const float* src, int elems,
                      cudaStream_t stream);
->>>>>>> 57c47079
 
 Network::Network(const std::shared_ptr<CPUResource>& cpu_resource,
                  const std::shared_ptr<GPUResource>& gpu_resource, bool use_mixed_precision,
@@ -42,15 +37,7 @@
 #else
       enable_cuda_graph_(false)
 #endif
-<<<<<<< HEAD
-      predict_graph_created_(false),
-      eval_graph_created_(false),
-      train_fprop_graph_created_(false),
-      train_bprop_graph_created_(false) {
-}
-=======
 { }
->>>>>>> 57c47079
 
 void Network::update_params() {
   optimizer_->update();
@@ -65,16 +52,6 @@
   const size_t BLOCK = 256;
   size_t GRID = (elems - 1) / BLOCK + 1;
   GRID = GRID > 10 * gpu_resource_->get_sm_count() ? 10 * gpu_resource_->get_sm_count() : GRID;
-<<<<<<< HEAD
-  conv_to_half(GRID, BLOCK, target.get_ptr(), source.get_ptr(), elems,
-               gpu_resource_->get_stream());
-}
-
-void Network::train(long long current_batchsize) {
-  // forward
-  if (use_mixed_precision_) {
-    conv_weight_(train_weight_tensor_half_, train_weight_tensor_);
-=======
   conv_weight_gpu(GRID, BLOCK, target.get_ptr(), source.get_ptr(), elems,
                   gpu_resource_->get_stream());
 }
@@ -84,19 +61,10 @@
     cudaEvent_t event;
     CK_CUDA_THROW_(cudaEventCreateWithFlags(&event, cudaEventDisableTiming));
     train_events_[key] = event;
->>>>>>> 57c47079
   }
   return train_events_[key];
 }
 
-<<<<<<< HEAD
-  if (enable_cuda_graph_) {
-    if (!train_fprop_graph_created_) {
-      CK_CUDA_THROW_(
-          cudaStreamBeginCapture(gpu_resource_->get_stream(), cudaStreamCaptureModeRelaxed));
-      for (auto& layer : train_layers_) {
-        layer->fprop(true);
-=======
 template<typename LPtr>
 void Network::prop_layers(const std::vector<LPtr>& layers,
                           Network::GraphWrapper& graph, bool use_graph,
@@ -105,31 +73,19 @@
     if (fprop) {
       for (auto& layer : layers) {
         layer->fprop(train);
->>>>>>> 57c47079
       }
     }
-<<<<<<< HEAD
-    CK_CUDA_THROW_(cudaGraphLaunch(train_fprop_instance_, gpu_resource_->get_stream()));
-  } else {
-    for (auto& layer : train_layers_) {
-      layer->fprop(true);
-=======
     else {
       for (auto it = layers.rbegin(); it != layers.rend(); it++) {
         (*it)->bprop();
       }
->>>>>>> 57c47079
     }
   };
 
-<<<<<<< HEAD
-  train_loss_->compute(true, current_batchsize);
-=======
   if (!use_graph) {
     execute(fprop);
     return;
   }
->>>>>>> 57c47079
 
   bool do_capture;
 #ifdef ENABLE_PROFILING
@@ -148,30 +104,12 @@
   graph.initialized = true;
 #endif
 
-<<<<<<< HEAD
-      // backward
-      for (auto it = train_layers_.rbegin(); it != train_layers_.rend(); it++) {
-        (*it)->bprop();
-      }
-      CK_CUDA_THROW_(cudaStreamEndCapture(gpu_resource_->get_stream(), &train_bprop_graph_));
-      CK_CUDA_THROW_(
-          cudaGraphInstantiate(&train_bprop_instance_, train_bprop_graph_, NULL, NULL, 0));
-      train_bprop_graph_created_ = true;
-    }
-    CK_CUDA_THROW_(cudaGraphLaunch(train_bprop_instance_, gpu_resource_->get_stream()));
-  } else {
-    // backward
-    for (auto it = train_layers_.rbegin(); it != train_layers_.rend(); it++) {
-      (*it)->bprop();
-    }
-=======
   if (do_capture) {
     CK_CUDA_THROW_(
         cudaStreamBeginCapture(stream, cudaStreamCaptureModeRelaxed));
     execute(fprop);
     CK_CUDA_THROW_(cudaStreamEndCapture(stream, &graph.graph));
     CK_CUDA_THROW_(cudaGraphInstantiate(&graph.graph_exec, graph.graph, NULL, NULL, 0));
->>>>>>> 57c47079
   }
   CK_CUDA_THROW_(cudaGraphLaunch(graph.graph_exec, stream));
 }
@@ -187,53 +125,6 @@
   return;
 }
 
-<<<<<<< HEAD
-void Network::eval() {
-  if (enable_cuda_graph_) {
-    if (!eval_graph_created_) {
-      CK_CUDA_THROW_(
-          cudaStreamBeginCapture(gpu_resource_->get_stream(), cudaStreamCaptureModeRelaxed));
-      // forward
-      for (auto& layer : evaluate_layers_) {
-        layer->fprop(false);
-      }
-      CK_CUDA_THROW_(cudaStreamEndCapture(gpu_resource_->get_stream(), &eval_graph_));
-      CK_CUDA_THROW_(cudaGraphInstantiate(&eval_instance_, eval_graph_, NULL, NULL, 0));
-      eval_graph_created_ = true;
-    }
-    CK_CUDA_THROW_(cudaGraphLaunch(eval_instance_, gpu_resource_->get_stream()));
-  } else {
-    // forward
-    for (auto& layer : evaluate_layers_) {
-      layer->fprop(false);
-    }
-  }
-  evaluate_loss_->compute(false);
-
-  return;
-}
-
-void Network::predict() {
-  if (enable_cuda_graph_) {
-    if (!predict_graph_created_) {
-      CK_CUDA_THROW_(
-          cudaStreamBeginCapture(gpu_resource_->get_stream(), cudaStreamCaptureModeRelaxed));
-      // forward
-      for (auto& layer : evaluate_layers_) {
-        layer->fprop(false);
-      }
-      CK_CUDA_THROW_(cudaStreamEndCapture(gpu_resource_->get_stream(), &predict_graph_));
-      CK_CUDA_THROW_(cudaGraphInstantiate(&predict_instance_, predict_graph_, NULL, NULL, 0));
-      predict_graph_created_ = true;
-    }
-    CK_CUDA_THROW_(cudaGraphLaunch(predict_instance_, gpu_resource_->get_stream()));
-  } else {
-    // forward
-    for (auto& layer : evaluate_layers_) {
-      layer->fprop(false);
-    }
-  }
-=======
 TrainState Network::train(long long current_batchsize, std::function<void()> exchange_wgrad,
                           TrainState state) {
   auto stream = gpu_resource_->get_stream();
@@ -278,9 +169,11 @@
 void Network::eval() {
   prop_layers(evaluate_layers_, eval_graph_, enable_cuda_graph_, true, gpu_resource_->get_stream(), false);
   evaluate_loss_->compute(false);
->>>>>>> 57c47079
-  return;
-}
+}
+void Network::predict() {
+  prop_layers(evaluate_layers_, predict_graph_, enable_cuda_graph_, true, gpu_resource_->get_stream(), false);
+}
+
 
 void Network::download_params_to_host(std::ofstream& weight_stream) {
   // forward
@@ -344,7 +237,6 @@
   model_stream.read(params.get(), train_weight_tensor_.get_size_in_bytes());
   CK_CUDA_THROW_(cudaMemcpy(train_weight_tensor_.get_ptr(), params.get(),
                             train_weight_tensor_.get_size_in_bytes(), cudaMemcpyHostToDevice));
-<<<<<<< HEAD
   model_stream.close();
   return;
 }
@@ -361,11 +253,6 @@
   model_stream.read(params.get(), evaluate_weight_tensor_.get_size_in_bytes());
   CK_CUDA_THROW_(cudaMemcpy(evaluate_weight_tensor_.get_ptr(), params.get(),
                             evaluate_weight_tensor_.get_size_in_bytes(), cudaMemcpyHostToDevice));
-=======
->>>>>>> 57c47079
-  model_stream.close();
-  return;
-}
 
 void Network::download_params_to_host(float* weight) {
   CudaDeviceContext context(get_device_id());
@@ -385,7 +272,6 @@
   return;
 }
 
-<<<<<<< HEAD
 void Network::upload_opt_states_to_device(char* h_opt_states) {
   CudaDeviceContext context(get_device_id());
 
@@ -423,16 +309,6 @@
 }
 
 void Network::search_algorithm() {
-=======
-void Network::init_params(size_t index) {
-  CudaDeviceContext context(get_device_id());
-  for (auto& layer : train_layers_)
-    layer->init_params(cpu_resource_->get_replica_uniform_curand_generator(index));
-}
-
-void Network::search_algorithm() {
-  CudaDeviceContext context(get_device_id());
->>>>>>> 57c47079
   for (auto& layer : train_layers_) {
     layer->search_algorithm();
   }
@@ -446,21 +322,15 @@
 
   CudaDeviceContext context(get_device_id());
   CK_CUDA_THROW_(
-<<<<<<< HEAD
-      cudaMemcpy(&loss_host, train_loss_tensor_.get_ptr(), sizeof(float), cudaMemcpyDeviceToHost));
-
-=======
       cudaMemcpyAsync(&loss_host, train_loss_tensor_.get_ptr(),
                       sizeof(float), cudaMemcpyDeviceToHost,
                       gpu_resource_->get_stream()));
   CK_CUDA_THROW_(cudaStreamSynchronize(gpu_resource_->get_stream()));
->>>>>>> 57c47079
   return loss_host;
 }
 
 metrics::RawMetricMap Network::get_raw_metrics() const { return raw_metrics_; }
 
-<<<<<<< HEAD
 void Network::exchange_wgrad() {
   CudaDeviceContext context(get_device_id());
   if (use_mixed_precision_) {
@@ -476,8 +346,6 @@
   }
 }
 
-=======
->>>>>>> 57c47079
 void Network::copy_weights_from_train_layers_to_evaluate_layers() {
   CudaDeviceContext context(get_device_id());
   cudaMemcpyAsync(evaluate_weight_tensor_.get_ptr(), train_weight_tensor_.get_ptr(),
