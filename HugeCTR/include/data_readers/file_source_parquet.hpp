/*
 * Copyright (c) 2021, NVIDIA CORPORATION.
 *
 * Licensed under the Apache License, Version 2.0 (the "License");
 * you may not use this file except in compliance with the License.
 * You may obtain a copy of the License at
 *
 *     http://www.apache.org/licenses/LICENSE-2.0
 *
 * Unless required by applicable law or agreed to in writing, software
 * distributed under the License is distributed on an "AS IS" BASIS,
 * WITHOUT WARRANTIES OR CONDITIONS OF ANY KIND, either express or implied.
 * See the License for the specific language governing permissions and
 * limitations under the License.
 */

#pragma once
#include <fcntl.h>
#include <nvToolsExt.h>
#include <sys/io.h>
#include <sys/mman.h>
#include <sys/stat.h>
#include <sys/types.h>
#include <unistd.h>

#include <cudf/copying.hpp>
#include <cudf/io/parquet.hpp>
#include <fstream>
#include <rmm/mr/device/device_memory_resource.hpp>
#include <vector>

#include "common.hpp"
#include "data_readers/file_list.hpp"
#include "data_readers/metadata.hpp"
#include "data_readers/source.hpp"

namespace HugeCTR {
using namespace cudf;
namespace cudf_io = cudf::io;
class ParquetFileSource : public Source {
 private:
  FileList file_list_;           /**< file list of data set */
  std::ifstream in_file_stream_; /**< file stream of data set file */
  const long long offset_;
  const long long stride_;
  unsigned int counter_{0};
  long long curr_row_idx_;
  long long file_total_rows_; /**< Total rows in current file, read from Metadata */
  std::string file_name_;     /**< file name of current file */
  cudf_io::parquet_reader_options parquet_args;
  bool can_read_file_;     /**< Flag if parquet file is readable/reachable */
  Metadata file_metadata_; /**< Metadata object for the file */
  std::unique_ptr<cudf_io::table_with_metadata> cached_row_group_table_;
  int curr_row_group_;
  int row_group_index_;
  int row_group_size_;
  cudaStream_t slice_stream_; /**< worker stream for slicing row_group */
  size_t file_size_;          /**< Size of parquet file in bytes */
  char* mmapped_data_;        /**< Memory mapped file pointer */
  int fd_;                    /**< File descriptor for mapped file */

  bool repeat_;
  /**
   * Private Helper function to get metdata file address
   */
  std::string get_metada_filename(std::string path) {
    std::size_t found = path.find_last_of("/\\");
    std::string metadata_path = path.substr(0, found);
    metadata_path.append("/_metadata.json");
    return metadata_path;
  }

  /**
   * Private Helper function to get parquet file name for metadata query
   */
  std::string get_filename(std::string path) {
    std::size_t found = path.find_last_of("/\\");
    std::string file_name = path.substr(found + 1);
    return file_name;
  }

 public:
  /**
   * Ctor
   */
  ParquetFileSource(unsigned int offset, unsigned int stride, const std::string& file_list,bool repeat)
      : file_list_(file_list),
        repeat_(repeat),
        offset_(offset),
        stride_(stride),
        can_read_file_(false),
        file_metadata_(),
        cached_row_group_table_(),
        curr_row_group_(0),
        file_size_(0),
        mmapped_data_(nullptr),
        fd_(-1) {
    slice_stream_ = NULL;
  }

  ~ParquetFileSource() {
    cudaStreamDestroy(slice_stream_);
    slice_stream_ = NULL;
    if (fd_ != -1) {
      munmap(mmapped_data_, file_size_);
      close(fd_);
      fd_ = -1;
    }
  }

  /**
   * Read "bytes_to_read" byte to the memory associated to ptr.
   * @param ptr pointer to user located buffer
   * @param bytes_to_read bytes to read
   * @return `FileCannotOpen` `OutOfBound` `Success` `UnspecificError`
   */
  Error_t read(char* ptr, size_t bytes_to_read) noexcept { return Error_t::IllegalCall; }

  /**
   * Start a new file to read.
   * @return `Success`, `FileCannotOpen` or `UnspecificError`
   */
  Error_t next_source() noexcept {
    try {
      if (fd_ != -1) {
        munmap(mmapped_data_, file_size_);
        close(fd_);
        fd_ = -1;
        can_read_file_ = false;
      }
      file_name_ = file_list_.get_a_file_with_id(offset_ + counter_ * stride_, repeat_);
      std::stringstream ss ;
      // ss<<"worker_id "<<offset<<" counter_ "<<" counter_ "
      counter_++;         // counter_ should be accum for every source.
      // check if file exists
      if (file_name_.empty()) {
        return Error_t::EndOfFile;
      }

      in_file_stream_.open(file_name_, std::ifstream::binary);
      if (!in_file_stream_.is_open()) {
        CK_RETURN_(Error_t::FileCannotOpen, "in_file_stream_.is_open() failed: " + file_name_);
      }
      in_file_stream_.seekg(0, std::ios::end);
      file_size_ = in_file_stream_.tellg();
      in_file_stream_.close();

      fd_ = open(file_name_.c_str(), O_RDONLY, 0);
      if (fd_ == -1) {
        CK_RETURN_(Error_t::BrokenFile, "Error open file for read");
      }

      mmapped_data_ = (char*)mmap(0, file_size_, PROT_READ, MAP_PRIVATE, fd_, 0);
      if (mmapped_data_ == MAP_FAILED) {
        close(fd_);
        fd_ = -1;
        CK_RETURN_(Error_t::BrokenFile, "Error mmapping the file");
      }

<<<<<<< HEAD
      parquet_args =
          cudf_io::parquet_reader_options::builder(cudf_io::source_info{mmapped_data_, file_size_});
      counter_++;         // counter_ should be accum for every source.
=======
      parquet_args = cudf_io::parquet_reader_options::builder(cudf_io::source_info{mmapped_data_, file_size_});
>>>>>>> 37d7eab5
      curr_row_idx_ = 0;  // set row to zero id
      file_total_rows_ = 0;
      curr_row_group_ = 0;
      row_group_index_ = 0;
      row_group_size_ = 0;

      can_read_file_ = true;

      if (file_list_.get_file_type().compare("parquet") == 0) {
        std::string metadata_file_name = get_metada_filename(file_name_);
        // single metadata json file, dont need to read again if init'd
        // if required - realloc Metadata obj then read
        if (!(file_metadata_.get_metadata_status()))
          file_metadata_.get_parquet_metadata(metadata_file_name);
        file_total_rows_ =
            (long long)(file_metadata_.get_file_stats(get_filename(file_name_)).num_rows);
      } else {
        CK_RETURN_(Error_t::IllegalCall, "Parquet files not found - check file extensions");
      }

      return Error_t::Success;
    } catch (const std::runtime_error& rt_err) {
      std::cerr << rt_err.what() << std::endl;
      return Error_t::UnspecificError;
    }
  }

  bool is_open() noexcept { return can_read_file_; }

  /**
   * Read "num_rows" from the memory-mapped parquet file
   * @param num_rows number of rows to read from Parquet file, -1 is single row_group
   * @param mr device memory resource for Parquet Reader
   * @return `cudf:table_with_metdata struct`
   */
  cudf_io::table_with_metadata read(long long num_rows,
                                    rmm::mr::device_memory_resource* mr) noexcept {
    nvtxRangePushA("load_DF");
    if (slice_stream_ == NULL) {
      try {
        CK_CUDA_THROW_(cudaStreamCreate(&slice_stream_));
      } catch (const std::runtime_error& rt_err) {
        std::cerr << rt_err.what() << std::endl;
      }
    }
    cudf_io::table_with_metadata x;
    bool use_cache = false;
    if (!use_cache) {
      if (num_rows == -1) {
        // read and inc row_group and send back
        std::vector<cudf::size_type> row_list = {curr_row_group_};
        std::vector<std::vector<cudf::size_type>> rgrps = {row_list};
        parquet_args.set_row_groups(rgrps);
        parquet_args.set_skip_rows(0);
        parquet_args.set_num_rows(-1);
        parquet_args.set_timestamp_type(cudf::data_type(cudf::type_id::EMPTY));
        auto tbl_w_metadata = cudf_io::read_parquet(parquet_args, mr);
        curr_row_group_++;
        curr_row_idx_ += tbl_w_metadata.tbl->num_rows();
        nvtxRangePop();
        return tbl_w_metadata;
      } else {
        // parquet_args.row_group = -1; // set zero to use num_rows and skip_rows param
        std::vector<std::vector<cudf::size_type>> rgrps;
        parquet_args.set_row_groups(rgrps);
        parquet_args.set_skip_rows(curr_row_idx_);
        parquet_args.set_num_rows(num_rows);
        parquet_args.set_timestamp_type(cudf::data_type(cudf::type_id::EMPTY));
        auto tbl_w_metadata = cudf_io::read_parquet(parquet_args, mr);

        curr_row_idx_ += num_rows;
        nvtxRangePop();
        return tbl_w_metadata;
      }
    } else {
      cudf_io::table_with_metadata slice;
      int rows_to_read = (int)num_rows;

      while (rows_to_read > 0) {
        if (row_group_index_ == row_group_size_) {
          // first run will be reset as both are zero
          cached_row_group_table_.reset();
        }
        if (cached_row_group_table_.get() == nullptr) {
          std::vector<cudf::size_type> row_list = {curr_row_group_};
          std::vector<std::vector<cudf::size_type>> rgrps = {row_list};
          parquet_args.set_row_groups(rgrps);  // set zero to use num_rows and skip_rows param
          // parquet_args.row_group_count = 1; // set zero to use num_rows and skip_rows param
          parquet_args.set_skip_rows(0);
          parquet_args.set_num_rows(-1);
          parquet_args.set_timestamp_type(cudf::data_type(cudf::type_id::EMPTY));
          curr_row_group_++;
          // auto tbl_w_metadata = cudf_io::read_parquet(parquet_args, mr);
          cached_row_group_table_ = std::make_unique<cudf_io::table_with_metadata>(
              cudf_io::read_parquet(parquet_args, mr));
          row_group_size_ = cached_row_group_table_.get()->tbl->num_rows();
          row_group_index_ = 0;
        }

        std::vector<cudf::table_view> tbl_view_vector;
        // send DF with right start-end idx
        if ((row_group_size_ - row_group_index_) > rows_to_read) {
          std::vector<cudf::size_type> slice_indices{
              (cudf::size_type)row_group_index_,
              (cudf::size_type)(row_group_index_ + rows_to_read)};
          tbl_view_vector = cudf::slice(cached_row_group_table_.get()->tbl->view(), slice_indices);
          curr_row_idx_ += rows_to_read;
          row_group_index_ += rows_to_read;
          rows_to_read = 0;
        } else {
          int curr_rows_to_read = row_group_size_ - row_group_index_;  // read remaining DF rows
          std::vector<cudf::size_type> slice_indices{
              (cudf::size_type)row_group_index_,
              (cudf::size_type)(row_group_index_ + curr_rows_to_read)};
          tbl_view_vector = cudf::slice(cached_row_group_table_.get()->tbl->view(), slice_indices);
          curr_row_idx_ += curr_rows_to_read;
          row_group_index_ += curr_rows_to_read;
          rows_to_read -= curr_rows_to_read;
        }

        assert(tbl_view_vector.size() == 1);

        // cant release row_group before new table_view copy is constructed to send back
        if (slice.tbl.get() == nullptr) {
          // copy is made here
          slice.tbl = std::make_unique<cudf::table>(tbl_view_vector[0], slice_stream_, mr);
          slice.metadata = cached_row_group_table_.get()->metadata;
          // blocking bcoz parquet_read is blocking - mimic same behavior
          cudaStreamSynchronize(slice_stream_);
        } else {
          // concat table/table_views
          std::vector<cudf::table_view> table_view_for_concat{slice.tbl->view(),
                                                              tbl_view_vector[0]};
          (cudf::concatenate(table_view_for_concat, mr)).swap(slice.tbl);
        }
      }
      nvtxRangePop();
      return slice;
    }
    nvtxRangePop();
    return x;
  }

  const Metadata& get_file_metadata() { return file_metadata_; }
  long long get_num_rows() { return file_total_rows_; }
};

}  // namespace HugeCTR<|MERGE_RESOLUTION|>--- conflicted
+++ resolved
@@ -157,13 +157,7 @@
         CK_RETURN_(Error_t::BrokenFile, "Error mmapping the file");
       }
 
-<<<<<<< HEAD
-      parquet_args =
-          cudf_io::parquet_reader_options::builder(cudf_io::source_info{mmapped_data_, file_size_});
-      counter_++;         // counter_ should be accum for every source.
-=======
       parquet_args = cudf_io::parquet_reader_options::builder(cudf_io::source_info{mmapped_data_, file_size_});
->>>>>>> 37d7eab5
       curr_row_idx_ = 0;  // set row to zero id
       file_total_rows_ = 0;
       curr_row_group_ = 0;
