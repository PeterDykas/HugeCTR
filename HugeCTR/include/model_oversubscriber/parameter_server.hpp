--- conflicted
+++ resolved
@@ -16,41 +16,16 @@
 
 #pragma once
 
-<<<<<<< HEAD
 #include "embedding.hpp"
 #include "model_oversubscriber/sparse_model_entity.hpp"
-=======
-#include <algorithm>
-#include <embedding.hpp>
-#include <memory>
-#include <model_oversubscriber/parameter_server_delegate.hpp>
-#include <unordered_map>
-#include <vector>
->>>>>>> 57c47079
 
 namespace HugeCTR {
 
 template <typename TypeKey>
 class ParameterServer {
-<<<<<<< HEAD
   bool use_host_ps_;
   std::vector<TypeKey> keyset_;
   SparseModelEntity<TypeKey> sparse_model_entity_;
-=======
-  SparseEmbeddingHashParams<TypeEmbeddingComp> embedding_params_;
-  std::string embedding_table_path_;
-  std::unique_ptr<ParameterServerDelegate<TypeHashKey>> parameter_server_delegate_;
-  std::unordered_map<TypeHashKey, size_t> hash_table_;
-  std::vector<TypeHashKey> keyset_;
-
-  size_t file_size_in_byte_; /**< Size of embedding file in bytes */
-  float* mmaped_table_;      /**< Memory mapped file pointer */
-  int fd_;                   /**< File descriptor for mapped file */
-  bool maped_to_memory_;
-
-  void map_embedding_to_memory_();
-  void unmap_embedding_from_memory_();
->>>>>>> 57c47079
 
  public:
   /**
@@ -62,14 +37,9 @@
    * @param emb_vec_size Embedding vector size.
    * @param resource_manager The object of ResourceManager.
    */
-<<<<<<< HEAD
   ParameterServer(bool use_host_ps, const std::string &sparse_model_file,
                   Embedding_t embedding_type, size_t emb_vec_size,
                   std::shared_ptr<ResourceManager> resource_manager);
-=======
-  ParameterServer(const SparseEmbeddingHashParams<TypeEmbeddingComp>& embedding_params,
-                  const std::string& snapshot_src_file, const std::string& temp_embedding_dir);
->>>>>>> 57c47079
 
   ParameterServer(const ParameterServer&) = delete;
   ParameterServer& operator=(const ParameterServer&) = delete;
