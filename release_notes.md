--- conflicted
+++ resolved
@@ -1,5 +1,4 @@
 # Release Notes
-<<<<<<< HEAD
 ## What's New in Version 3.3.1
 + **Hierarchical Parameter Server Enhancements**:
     + **Online deployment of new models and recycling of old models**: In this release, HugeCTR Backend is fully compatible with the [model control protocol](https://github.com/triton-inference-server/server/blob/main/docs/protocol/extension_model_repository.md) of Triton. Adding the configuration of a new model to the [HPS configuration file](https://github.com/triton-inference-server/hugectr_backend#independent-parameter-server-configuration). The HugeCTR Backend has supported online deployment of new models by the Load API of Triton. The old models can also be recycled online by the [Unload API](https://github.com/triton-inference-server/server/blob/main/docs/protocol/extension_model_repository.md#unload).
@@ -19,8 +18,6 @@
     + **Support Embedding keys Eviction Mechanism**: In-memory databases such as Redis or CPU memory backed storage are used now as the feature memory management. Hence, when performing iterative updating, they will automatically evict infrequently used embeddings as training progresses.
     + **Support Embedding Cache Asynchronous Refresh Mechanism**: We have supported the asynchronous refreshing of incremental embedding keys into the embedding cache. Refresh operation will be triggered when completing the model version iteration or incremental parameters output from online training. The Distributed Database and Persistent Database will be updated by the distributed event streaming platform(Kafka). And then the GPU embedding cache will refresh the values of the existing embedding keys and replace them with the latest incremental embedding vectors. Please refer to the [HPS README](https://github.com/triton-inference-server/hugectr_backend#hugectr-hierarchical-parameter-server).
     + **Other Improvements**: Backend implementations for databases are now fully configurable. JSON interface parser can cope better with inaccurate parameterization. Less and if (hopefully) more meaningful jabber! Based on your requests, we revised the log levels for throughout the entire database backend API of the parameter server. Selected configuration options are now printed wholesomely and uniformly to the log. Errors provide more verbose information on the matter at hand. Improved performance of Redis cluster backend. Improved performance of CPU memory database backend.
-=======
->>>>>>> 843c44b1
 
 ## What's New in Version 3.3
 
@@ -171,29 +168,4 @@
 
 + **Power Law Distribution Support with Data Generator**: Because of the increased need for generating a random dataset whose categorical features follows the power-law distribution, we've revised our data generation tool to support this use case. For additional information, refer to the `--long-tail` description [here](../docs/hugectr_user_guide.md#Generating Synthetic Data and Benchmarks).
 
-+ **Multi-GPU Preprocessing Script for Criteo Samples**: Multiple GPUs can now be used when preparing the dataset for our [samples](../samples). For more information, see how [preprocess_nvt.py](../tools/criteo_script/preprocess_nvt.py) is used to preprocess the Criteo dataset for DCN, DeepFM, and W&D samples.
-
-## Known Issues
-+ Since the automatic plan file generator isn't able to handle systems that contain one GPU, you must manually create a JSON plan file with the following parameters and rename it using the name listed in the HugeCTR configuration file: `{"type": "all2all", "num_gpus": 1, "main_gpu": 0, "num_steps": 1, "num_chunks": 1, "plan": [[0, 0]], and "chunks": [1]}`.
-
-+ If using a system that contains two GPUs with two NVLink connections, the auto plan file generator will print the following warning message: `RuntimeWarning: divide by zero encountered in true_divide`. This is an erroneous warning message and should be ignored.
-
-+ The current plan file generator doesn't support a system where the NVSwitch or a full peer-to-peer connection between all nodes is unavailable.
-
-+ The `export CUDA_DEVICE_ORDER=PCI_BUS_ID` environment variable needs to be set to ensure that the CUDA runtime and driver have a consistent GPU numbering.
-
-+ `LocalizedSlotSparseEmbeddingOneHot` only supports a single-node machine where all the GPUs are fully connected such as NVSwitch.
-
-+ HugeCTR version 3.0 crashes when running the DLRM sample on DGX2 due to a CUDA Graph issue. To run the sample on DGX2, disable the CUDA Graph by setting the `cuda_graph` parameter to false even if it degrades the performance a bit. This issue doesn't exist when using the DGX A100.
-
-+ The HugeCTR embedding TensorFlow plugin only works with single-node machines.
-
-+ The HugeCTR embedding TensorFlow plugin assumes that the input keys are in `int64` and its output is in `float`.
-
-+ If the number of samples in a dataset is not divisible by the batch size when in epoch mode and using the `num_epochs` instead of `max_iter`, a few remaining samples are truncated. If the training dataset is large enough, its impact can be negligible. If you want to minimize the wasted batches, try adjusting the number of data reader workers. For example, using a file list source, set the `num_workers` parameter to an advisor based on the number of data files in the file list.
-
-+ The MultiCross layer doesn't support mixed precision mode yet.
-
-+ Missed embeddings are asynchronously inserted into the in-memory database backend. Currently, we only fix misses in the database backend through the insertion logic via Apache Kafka. That means if the model is not updated, we don't improve caching. We're working on establishing an asynchronous process that also inserts lookup-misses into the database backend.
-
-+ The Apache Kafka producer's asynchronous connection build-up may lead to message loss. Rdkafka client connection checks are performed asynchronously in the background. During this period, the application thinks it is connected and keeps producing data. These messages will never reach Kafka and will be lost.++ **Multi-GPU Preprocessing Script for Criteo Samples**: Multiple GPUs can now be used when preparing the dataset for our [samples](../samples). For more information, see how [preprocess_nvt.py](../tools/criteo_script/preprocess_nvt.py) is used to preprocess the Criteo dataset for DCN, DeepFM, and W&D samples.