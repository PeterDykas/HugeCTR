/*
 * Copyright (c) 2020, NVIDIA CORPORATION.
 *
 * Licensed under the Apache License, Version 2.0 (the "License");
 * you may not use this file except in compliance with the License.
 * You may obtain a copy of the License at
 *
 *     http://www.apache.org/licenses/LICENSE-2.0
 *
 * Unless required by applicable law or agreed to in writing, software
 * distributed under the License is distributed on an "AS IS" BASIS,
 * WITHOUT WARRANTIES OR CONDITIONS OF ANY KIND, either express or implied.
 * See the License for the specific language governing permissions and
 * limitations under the License.
 */

#include <fstream>

#include "HugeCTR/include/data_generator.hpp"
#include "HugeCTR/include/data_readers/data_reader.hpp"
#include "HugeCTR/include/data_readers/file_list.hpp"
<<<<<<< HEAD
#include "HugeCTR/include/resource_managers/resource_manager_ext.hpp"
#include "gtest/gtest.h"
#include "utest/test_utils.h"
#include <HugeCTR/include/resource_managers/resource_manager_ext.hpp>
#include "HugeCTR/include/data_generator.hpp"
=======
#include "HugeCTR/include/data_readers/parquet_data_reader_worker.hpp"
#include "gtest/gtest.h"
#include "utest/test_utils.h"
>>>>>>> 57c47079
#pragma GCC diagnostic push
#pragma GCC diagnostic ignored "-Wdeprecated-declarations"
#include <cudf/io/parquet.hpp>
#include <cudf/table/table.hpp>
#include <cudf/table/table_view.hpp>
#include <rmm/device_buffer.hpp>
#pragma GCC diagnostic pop

using namespace HugeCTR;

const std::vector<long long> slot_size = {
    39884406, 39043,    17289,    7420,     20263,  3,     7120, 1543, 63,
    38532951, 2953546,  403346,   10,       2208,   11938, 155,  4,    976,
    14,       39979771, 25641295, 39664984, 585935, 12972, 108,  36};

const int max_nnz = 1;
const int slot_num = 26;
const int label_dim = 1;
const int dense_dim = 13;
using LABEL_TYPE = float;
using DENSE_TYPE = float;
using CAT_TYPE = int64_t;

const Check_t CHK = Check_t::None;
const std::string prefix("./data_reader_parquet_test_data/");
const std::string file_list_name("data_reader_parquet_file_list.txt");
using CVector = std::vector<std::unique_ptr<cudf::column>>;
typedef long long T;

void generate_parquet_input_files(int num_files, int sample_per_file) {
  check_make_dir(prefix);
  for (int file_num = 0; file_num < num_files; file_num++) {
    CVector cols;
    // create label vector
    for (int i = 0; i < label_dim; i++) {
      std::vector<LABEL_TYPE> label_vector(sample_per_file, 0);
      for (auto& c : label_vector) c = LABEL_TYPE(std::rand() % 2);  // 0,1 value

      rmm::device_buffer dev_buffer(label_vector.data(), sizeof(LABEL_TYPE) * sample_per_file);
      cols.emplace_back(
          std::make_unique<cudf::column>(cudf::data_type{cudf::type_to_id<LABEL_TYPE>()},
                                         cudf::size_type(sample_per_file), dev_buffer));
    }

    // create dense vector
    for (int i = 0; i < dense_dim; i++) {
      std::vector<DENSE_TYPE> dense_vector(sample_per_file, 0);
      for (auto& c : dense_vector) c = DENSE_TYPE(std::rand());

      rmm::device_buffer dev_buffer(dense_vector.data(), sizeof(DENSE_TYPE) * sample_per_file);
      cols.emplace_back(
          std::make_unique<cudf::column>(cudf::data_type{cudf::type_to_id<DENSE_TYPE>()},
                                         cudf::size_type(sample_per_file), dev_buffer));
    }

    // create slot vectors
    for (int i = 0; i < slot_num; i++) {
      std::vector<CAT_TYPE> slot_vector(sample_per_file, 0);
      for (auto& c : slot_vector) c = CAT_TYPE(std::rand());

      rmm::device_buffer dev_buffer(slot_vector.data(), sizeof(CAT_TYPE) * sample_per_file);
      cols.emplace_back(
          std::make_unique<cudf::column>(cudf::data_type{cudf::type_to_id<CAT_TYPE>()},
                                         cudf::size_type(sample_per_file), dev_buffer));
    }

    cudf::table input_table(std::move(cols));

    std::string filepath = prefix + std::to_string(file_num) + std::string(".parquet");
    cudf::io::parquet_writer_options writer_args =
        cudf_io::parquet_writer_options::builder(cudf::io::sink_info{filepath}, input_table.view());
    cudf::io::write_parquet(writer_args);
  }

  std::ofstream output_file_stream;
  output_file_stream.open(file_list_name, std::ofstream::out);
  output_file_stream << num_files << std::endl;
  for (int i = 0; i < num_files; i++) {
    std::string filepath = prefix + "./" + std::to_string(i) + std::string(".parquet");
    output_file_stream << filepath << std::endl;
  }
  output_file_stream.close();

  // also write metadata
  std::stringstream metadata;
  metadata << "{ \"file_stats\": [";
  for (int i = 0; i < num_files - 1; i++) {
    std::string filepath = std::to_string(i) + std::string(".parquet");
    metadata << "{\"file_name\": \"" << filepath << "\", "
             << "\"num_rows\":" << sample_per_file << "}, ";
  }
  std::string filepath = std::to_string(num_files - 1) + std::string(".parquet");
  metadata << "{\"file_name\": \"" << filepath << "\", "
           << "\"num_rows\":" << sample_per_file << "} ";
  metadata << "], ";
  metadata << "\"labels\": [";
  for (int i = 0; i < label_dim; i++) {
    metadata << "{\"col_name\": \"label\", "
             << "\"index\":" << i << "} ";
  }
  metadata << "], ";

  metadata << "\"conts\": [";
  for (int i = label_dim; i < (label_dim + dense_dim - 1); i++) {
    metadata << "{\"col_name\": \"C" << i << "\", "
             << "\"index\":" << i << "}, ";
  }
  metadata << "{\"col_name\": \"C" << (label_dim + dense_dim - 1) << "\", "
           << "\"index\":" << (label_dim + dense_dim - 1) << "} ";
  metadata << "], ";

  metadata << "\"cats\": [";
  for (int i = label_dim + dense_dim; i < (label_dim + dense_dim + slot_num - 1); i++) {
    metadata << "{\"col_name\": \"C" << i << "\", "
             << "\"index\":" << i << "}, ";
  }
  metadata << "{\"col_name\": \"C" << (label_dim + dense_dim + slot_num - 1) << "\", "
           << "\"index\":" << (label_dim + dense_dim + slot_num - 1) << "} ";
  metadata << "] ";
  metadata << "}";

  std::ofstream metadata_file_stream;
  metadata_file_stream.open(prefix + "_metadata.json", std::ofstream::out);
  metadata_file_stream << metadata.rdbuf();
  metadata_file_stream.close();
}

TEST(data_reader_parquet_worker, data_reader_parquet_worker_distributed_test) {
  auto p_mr = rmm::mr::get_current_device_resource();
  generate_parquet_input_files(3, 1024);

  // setup a CSR heap
  const int num_devices = 1;
  const int batchsize = 128;

  int numprocs = 1;
  std::vector<std::vector<int>> vvgpu;
  std::vector<int> device_list = {0};
  for (int i = 0; i < numprocs; i++) {
    vvgpu.push_back(device_list);
  }
<<<<<<< HEAD
  auto gpu_resource_group = ResourceManagerExt::create(vvgpu, 0);
  
=======
  auto gpu_resource_group = ResourceManager::create(vvgpu, 0);

>>>>>>> 57c47079
  const DataReaderSparseParam param = {DataReaderSparse_t::Distributed, max_nnz * slot_num, max_nnz,
                                       slot_num};
  std::vector<DataReaderSparseParam> params;
  params.push_back(param);

  constexpr size_t buffer_length = max_nnz;
  std::shared_ptr<HeapEx<CSRChunk<T>>> csr_heap(
      new HeapEx<CSRChunk<T>>(1, num_devices, batchsize, label_dim + dense_dim, params));

  std::vector<long long> slot_offset(slot_size.size(), 0);
  for (unsigned int i = 1; i < slot_size.size(); i++) {
    slot_offset[i] = slot_offset[i - 1] + slot_size[i - 1];
  }

  // setup a data reader
  ParquetDataReaderWorker<T> data_reader(0, 1, csr_heap, file_list_name, buffer_length, params,
                                         slot_offset, 0, gpu_resource_group);

  // call read a batch
  data_reader.read_a_batch();

  rmm::mr::set_current_device_resource(p_mr);
}

TEST(data_reader_parquet_worker, data_reader_parquet_worker_localized_test) {
  auto p_mr = rmm::mr::get_current_device_resource();
  generate_parquet_input_files(3, 2048);

  int numprocs = 1;
  std::vector<std::vector<int>> vvgpu;
  std::vector<int> device_list = {0};
  for (int i = 0; i < numprocs; i++) {
    vvgpu.push_back(device_list);
  }
  auto gpu_resource_group = ResourceManagerExt::create(vvgpu, 0);
  // setup a CSR heap
  const int num_devices = 1;
  const int batchsize = 1024;
  const DataReaderSparseParam param = {DataReaderSparse_t::Localized, max_nnz * slot_num, max_nnz,
                                       slot_num};
  std::vector<DataReaderSparseParam> params;
  params.push_back(param);

  constexpr size_t buffer_length = max_nnz;
  std::shared_ptr<HeapEx<CSRChunk<T>>> csr_heap(
      new HeapEx<CSRChunk<T>>(1, num_devices, batchsize, label_dim + dense_dim, params));

  std::vector<long long> slot_offset(slot_size.size(), 0);
  for (unsigned int i = 1; i < slot_size.size(); i++) {
    slot_offset[i] = slot_offset[i - 1] + slot_size[i - 1];
  }

  // setup a data reader
  ParquetDataReaderWorker<T> data_reader(0, 1, csr_heap, file_list_name, buffer_length, params,
                                         slot_offset, 0, gpu_resource_group);

  // call read a batch
  data_reader.read_a_batch();

  rmm::mr::set_current_device_resource(p_mr);
}

TEST(data_reader_group_test, data_reader_parquet_distributed_test) {
  auto p_mr = rmm::mr::get_current_device_resource();
  generate_parquet_input_files(4, 2048);

  const int batchsize = 1024;
  int numprocs = 1;
  std::vector<int> device_list = {0, 1, 2, 3};
  std::vector<std::vector<int>> vvgpu;
  for (int i = 0; i < numprocs; i++) {
    vvgpu.push_back(device_list);
  }
  const auto& resource_manager = ResourceManagerExt::create(vvgpu, 0);
  const DataReaderSparseParam param = {DataReaderSparse_t::Distributed, max_nnz * slot_num, max_nnz,
                                       slot_num};
  std::vector<DataReaderSparseParam> params;
  params.push_back(param);

  std::vector<long long> slot_offset(slot_size.size(), 0);
  for (unsigned int i = 1; i < slot_size.size(); i++) {
    slot_offset[i] = slot_offset[i - 1] + slot_size[i - 1];
  }

<<<<<<< HEAD
  DataReader<T> data_reader(batchsize, label_dim, dense_dim, params, resource_manager, true, device_list.size(), false, 0);
=======
  DataReader<T> data_reader(batchsize, label_dim, dense_dim, params, resource_manager, true,
                            device_list.size());
>>>>>>> 57c47079
  data_reader.create_drwg_parquet(file_list_name, slot_offset, true);
  data_reader.read_a_batch_to_device();
  data_reader.read_a_batch_to_device();

  rmm::mr::set_current_device_resource(p_mr);
}

TEST(data_reader_group_test, data_reader_parquet_localized_test) {
  auto p_mr = rmm::mr::get_current_device_resource();
  generate_parquet_input_files(4, 2048);

  const int batchsize = 1024;
  int numprocs = 1;
  std::vector<int> device_list = {0, 1, 2, 3};
  std::vector<std::vector<int>> vvgpu;
  for (int i = 0; i < numprocs; i++) {
    vvgpu.push_back(device_list);
  }
  const auto& resource_manager = ResourceManagerExt::create(vvgpu, 0);
  const DataReaderSparseParam param = {DataReaderSparse_t::Localized, max_nnz * slot_num, max_nnz,
                                       slot_num};
  std::vector<DataReaderSparseParam> params;
  params.push_back(param);

  std::vector<long long> slot_offset(slot_size.size(), 0);
  for (unsigned int i = 1; i < slot_size.size(); i++) {
    slot_offset[i] = slot_offset[i - 1] + slot_size[i - 1];
  }

<<<<<<< HEAD
  DataReader<T> data_reader(batchsize, label_dim, dense_dim, params, resource_manager, true, device_list.size(), false, 0);
=======
  DataReader<T> data_reader(batchsize, label_dim, dense_dim, params, resource_manager, true,
                            device_list.size());
>>>>>>> 57c47079
  data_reader.create_drwg_parquet(file_list_name, slot_offset, true);
  data_reader.read_a_batch_to_device();
  data_reader.read_a_batch_to_device();
  data_reader.read_a_batch_to_device();

  rmm::mr::set_current_device_resource(p_mr);
}<|MERGE_RESOLUTION|>--- conflicted
+++ resolved
@@ -19,17 +19,11 @@
 #include "HugeCTR/include/data_generator.hpp"
 #include "HugeCTR/include/data_readers/data_reader.hpp"
 #include "HugeCTR/include/data_readers/file_list.hpp"
-<<<<<<< HEAD
 #include "HugeCTR/include/resource_managers/resource_manager_ext.hpp"
 #include "gtest/gtest.h"
 #include "utest/test_utils.h"
 #include <HugeCTR/include/resource_managers/resource_manager_ext.hpp>
 #include "HugeCTR/include/data_generator.hpp"
-=======
-#include "HugeCTR/include/data_readers/parquet_data_reader_worker.hpp"
-#include "gtest/gtest.h"
-#include "utest/test_utils.h"
->>>>>>> 57c47079
 #pragma GCC diagnostic push
 #pragma GCC diagnostic ignored "-Wdeprecated-declarations"
 #include <cudf/io/parquet.hpp>
@@ -171,13 +165,8 @@
   for (int i = 0; i < numprocs; i++) {
     vvgpu.push_back(device_list);
   }
-<<<<<<< HEAD
   auto gpu_resource_group = ResourceManagerExt::create(vvgpu, 0);
   
-=======
-  auto gpu_resource_group = ResourceManager::create(vvgpu, 0);
-
->>>>>>> 57c47079
   const DataReaderSparseParam param = {DataReaderSparse_t::Distributed, max_nnz * slot_num, max_nnz,
                                        slot_num};
   std::vector<DataReaderSparseParam> params;
@@ -262,12 +251,7 @@
     slot_offset[i] = slot_offset[i - 1] + slot_size[i - 1];
   }
 
-<<<<<<< HEAD
   DataReader<T> data_reader(batchsize, label_dim, dense_dim, params, resource_manager, true, device_list.size(), false, 0);
-=======
-  DataReader<T> data_reader(batchsize, label_dim, dense_dim, params, resource_manager, true,
-                            device_list.size());
->>>>>>> 57c47079
   data_reader.create_drwg_parquet(file_list_name, slot_offset, true);
   data_reader.read_a_batch_to_device();
   data_reader.read_a_batch_to_device();
@@ -297,12 +281,7 @@
     slot_offset[i] = slot_offset[i - 1] + slot_size[i - 1];
   }
 
-<<<<<<< HEAD
   DataReader<T> data_reader(batchsize, label_dim, dense_dim, params, resource_manager, true, device_list.size(), false, 0);
-=======
-  DataReader<T> data_reader(batchsize, label_dim, dense_dim, params, resource_manager, true,
-                            device_list.size());
->>>>>>> 57c47079
   data_reader.create_drwg_parquet(file_list_name, slot_offset, true);
   data_reader.read_a_batch_to_device();
   data_reader.read_a_batch_to_device();
