/*
 * Copyright (c) 2021, NVIDIA CORPORATION.
 *
 * Licensed under the Apache License, Version 2.0 (the "License");
 * you may not use this file except in compliance with the License.
 * You may obtain a copy of the License at
 *
 *     http://www.apache.org/licenses/LICENSE-2.0
 *
 * Unless required by applicable law or agreed to in writing, software
 * distributed under the License is distributed on an "AS IS" BASIS,
 * WITHOUT WARRANTIES OR CONDITIONS OF ANY KIND, either express or implied.
 * See the License for the specific language governing permissions and
 * limitations under the License.
 */

#include <HugeCTR/include/resource_managers/resource_manager_ext.hpp>
#include <fstream>
<<<<<<< HEAD
=======

>>>>>>> 37d7eab5
#include "HugeCTR/include/data_generator.hpp"
#include "HugeCTR/include/data_readers/data_reader.hpp"
#include "HugeCTR/include/data_readers/file_list.hpp"
#include "HugeCTR/include/data_readers/parquet_data_reader_worker.hpp"
#include "HugeCTR/include/resource_managers/resource_manager_ext.hpp"
#include "gtest/gtest.h"
#include "utest/test_utils.h"
#pragma GCC diagnostic push
#pragma GCC diagnostic ignored "-Wdeprecated-declarations"
#include <cudf/column/column.hpp>
#include <cudf/column/column_factories.hpp>
#include <cudf/io/parquet.hpp>
#include <cudf/table/table.hpp>
#include <cudf/table/table_view.hpp>
#include <cudf/utilities/bit.hpp>
#include <rmm/device_buffer.hpp>
#pragma GCC diagnostic pop

using namespace HugeCTR;

const std::vector<long long> slot_size = {
    39884406, 39043,    17289,    7420,     20263,  3,     7120, 1543, 63,
    38532951, 2953546,  403346,   10,       2208,   11938, 155,  4,    976,
    14,       39979771, 25641295, 39664984, 585935, 12972, 108,  36};
// const std::vector<long long> slot_size(26, 0);
std::vector<bool> is_mhot(26, false);

const int max_nnz = 5;
const int slot_num = 26;
const int label_dim = 1;
const int dense_dim = 13;
using LABEL_TYPE = float;
using DENSE_TYPE = float;
using CAT_TYPE = int64_t;

const Check_t CHK = Check_t::None;
const std::string prefix("./data_reader_parquet_test_data/");
const std::string file_list_name("data_reader_parquet_file_list.txt");
using CVector = std::vector<std::unique_ptr<cudf::column>>;
typedef long long T;
// generate parquet files and return data in the form of `row-major` stored in vector<>
void generate_parquet_input_files(int num_files, int sample_per_file, std::vector<bool>& is_mhot,
<<<<<<< HEAD

=======
>>>>>>> 37d7eab5
                                  std ::vector<LABEL_TYPE>& labels, std::vector<DENSE_TYPE>& denses,
                                  std::vector<int32_t>& row_offsets,
                                  std::vector<CAT_TYPE>& sparse_values) {
  check_make_dir(prefix);
  denses.resize(num_files * sample_per_file * dense_dim);
  row_offsets.resize(num_files * sample_per_file * slot_num, 0);
  size_t dense_feature_per_file = dense_dim * sample_per_file;
  for (int file_num = 0; file_num < num_files; file_num++) {
    CVector cols;
    // create label vector
    for (int i = 0; i < label_dim; i++) {
      std::vector<LABEL_TYPE> label_vector(sample_per_file, 0);
      for (auto& c : label_vector) {
        auto val = LABEL_TYPE(std::rand() % 2);
        c = val;  // 0,1 value
        labels.push_back(val);
      }

      rmm::device_buffer dev_buffer(label_vector.data(), sizeof(LABEL_TYPE) * sample_per_file);
      cols.emplace_back(
          std::make_unique<cudf::column>(cudf::data_type{cudf::type_to_id<LABEL_TYPE>()},
                                         cudf::size_type(sample_per_file), dev_buffer));
    }
    // create dense vector
    for (int i = 0; i < dense_dim; i++) {
      std::vector<DENSE_TYPE> dense_vector(sample_per_file, 0);
      for (int sample = 0; sample < sample_per_file; sample++) {
        auto val = DENSE_TYPE(std::rand());
        dense_vector[sample] = val;
        denses[file_num * dense_feature_per_file + sample * dense_dim + i] = val;
      };

      rmm::device_buffer dev_buffer(dense_vector.data(), sizeof(DENSE_TYPE) * sample_per_file);
      cols.emplace_back(
          std::make_unique<cudf::column>(cudf::data_type{cudf::type_to_id<DENSE_TYPE>()},
                                         cudf::size_type(sample_per_file), dev_buffer));
    }
    std::vector<std::vector<CAT_TYPE>> slot_vectors(slot_num);
    std::vector<std::vector<int32_t>> row_off(slot_num,
                                              std::vector<int32_t>(sample_per_file + 1, 0));
    for (int sample = 0; sample < sample_per_file; sample++) {
      for (int slot = 0; slot < slot_num; slot++) {
        int nnz_cur_slot = std::rand() % max_nnz;
        nnz_cur_slot = std::max(1, nnz_cur_slot);
        if (!is_mhot[slot]) nnz_cur_slot = 1;
        row_off[slot][sample + 1] = nnz_cur_slot + row_off[slot][sample];
        row_offsets[file_num * sample_per_file * slot_num + sample * slot_num + slot] =
            nnz_cur_slot;
        for (int nnz = 0; nnz < nnz_cur_slot; nnz++) {
          auto val = CAT_TYPE(std::rand());
          slot_vectors[slot].push_back(val);
          sparse_values.push_back(val);
        }
      }
    }

    constexpr size_t bitmask_bits = cudf::detail::size_in_bits<cudf::bitmask_type>();
    size_t bits = (sample_per_file + bitmask_bits - 1) / bitmask_bits;
    std::vector<cudf::bitmask_type> null_mask(bits, 0);

    // construct columns for all slots
    for (int i = 0; i < slot_num; i++) {
      auto& slot_vector = slot_vectors[i];
      auto& row_off_vector = row_off[i];

      if (!is_mhot[i]) {
        rmm::device_buffer dev_buffer(slot_vector.data(), sizeof(CAT_TYPE) * slot_vector.size());
        cols.emplace_back(
            std::make_unique<cudf::column>(cudf::data_type{cudf::type_to_id<CAT_TYPE>()},
                                           cudf::size_type(slot_vector.size()), dev_buffer));
      } else {
        rmm::device_buffer dev_buffer_0(slot_vector.data(), sizeof(CAT_TYPE) * slot_vector.size());
        auto child =
            std::make_unique<cudf::column>(cudf::data_type{cudf::type_to_id<CAT_TYPE>()},
                                           cudf::size_type(slot_vector.size()), dev_buffer_0);
        rmm::device_buffer dev_buffer_1(row_off_vector.data(),
                                        sizeof(int32_t) * row_off_vector.size());
        auto row_off =
            std::make_unique<cudf::column>(cudf::data_type{cudf::type_to_id<int32_t>()},
                                           cudf::size_type(row_off_vector.size()), dev_buffer_1);
        // auto cur_col =
        cols.emplace_back(cudf::make_lists_column(
            sample_per_file, std::move(row_off), std::move(child), cudf::UNKNOWN_NULL_COUNT,
            rmm::device_buffer(null_mask.data(), null_mask.size() * sizeof(cudf::bitmask_type))));
      }
    }
    cudf::table input_table(std::move(cols));

    std::string filepath = prefix + std::to_string(file_num) + std::string(".parquet");
    cudf::io::parquet_writer_options writer_args =
        cudf_io::parquet_writer_options::builder(cudf::io::sink_info{filepath}, input_table.view());
    cudf::io::write_parquet(writer_args);
  }

  std::ofstream output_file_stream;
  output_file_stream.open(file_list_name, std::ofstream::out);
  output_file_stream << num_files << std::endl;
  for (int i = 0; i < num_files; i++) {
    std::string filepath = prefix + "./" + std::to_string(i) + std::string(".parquet");
    output_file_stream << filepath << std::endl;
  }
  output_file_stream.close();

  // also write metadata
  std::stringstream metadata;
  metadata << "{ \"file_stats\": [";
  for (int i = 0; i < num_files - 1; i++) {
    std::string filepath = std::to_string(i) + std::string(".parquet");
    metadata << "{\"file_name\": \"" << filepath << "\", "
             << "\"num_rows\":" << sample_per_file << "}, ";
  }
  std::string filepath = std::to_string(num_files - 1) + std::string(".parquet");
  metadata << "{\"file_name\": \"" << filepath << "\", "
           << "\"num_rows\":" << sample_per_file << "} ";
  metadata << "], ";
  metadata << "\"labels\": [";
  for (int i = 0; i < label_dim; i++) {
    metadata << "{\"col_name\": \"label\", "
             << "\"index\":" << i << "} ";
  }
  metadata << "], ";

  metadata << "\"conts\": [";
  for (int i = label_dim; i < (label_dim + dense_dim - 1); i++) {
    metadata << "{\"col_name\": \"C" << i << "\", "
             << "\"index\":" << i << "}, ";
  }
  metadata << "{\"col_name\": \"C" << (label_dim + dense_dim - 1) << "\", "
           << "\"index\":" << (label_dim + dense_dim - 1) << "} ";
  metadata << "], ";

  metadata << "\"cats\": [";
  for (int i = label_dim + dense_dim; i < (label_dim + dense_dim + slot_num - 1); i++) {
    metadata << "{\"col_name\": \"C" << i << "\", "
             << "\"index\":" << i << "}, ";
  }
  metadata << "{\"col_name\": \"C" << (label_dim + dense_dim + slot_num - 1) << "\", "
           << "\"index\":" << (label_dim + dense_dim + slot_num - 1) << "} ";
  metadata << "] ";
  metadata << "}";

  std::ofstream metadata_file_stream;
  metadata_file_stream.open(prefix + "_metadata.json", std::ofstream::out);
  metadata_file_stream << metadata.rdbuf();
  metadata_file_stream.close();
}

<<<<<<< HEAD
TEST(data_reader_parquet_worker, data_reader_parquet_worker_single_worker) {
  auto p_mr = rmm::mr::get_current_device_resource();
  std::vector<LABEL_TYPE> labels;
  std::vector<LABEL_TYPE> denses;
  // dim is (total_sample + 1)
  std::vector<int32_t> row_offsets;
  std::vector<CAT_TYPE> sparse_values;
  is_mhot[0] = true;
  is_mhot[3] = true;
  is_mhot[5] = true;
  int sample_per_file = 2048;
  int num_files = 3;
  // size_t total_samples = sample_per_file * num_files;
  generate_parquet_input_files(num_files, sample_per_file, is_mhot, labels, denses, row_offsets,
                               sparse_values);
=======
TEST(data_reader_parquet_worker, data_reader_parquet_worker_single_worker_iter) {
  auto p_mr = rmm::mr::get_current_device_resource();
  std::vector<LABEL_TYPE> labels;
  std::vector<LABEL_TYPE> denses;
  // dim is (total_sample + 1)
  std::vector<int32_t> row_offsets;
  std::vector<CAT_TYPE> sparse_values;
  is_mhot[0] = true;
  is_mhot[3] = true;
  is_mhot[5] = true;
  int sample_per_file = 2048;
  int num_files = 3;
  // size_t total_samples = sample_per_file * num_files;
  generate_parquet_input_files(num_files, sample_per_file, is_mhot, labels, denses, row_offsets,
                               sparse_values);

  int numprocs = 1;
  std::vector<std::vector<int>> vvgpu;
  std::vector<int> device_list = {0};
  for (int i = 0; i < numprocs; i++) {
    vvgpu.push_back(device_list);
  }
  auto gpu_resource_group = ResourceManagerExt::create(vvgpu, 0);
  // const int num_devices = 1;
  const int batchsize = 1024;
  const DataReaderSparseParam param = {"localized", std::vector<int>(slot_num, max_nnz), false,
                                       slot_num};
  std::vector<DataReaderSparseParam> params;
  params.push_back(param);

  CudaDeviceContext context(0);
  auto buff = GeneralBuffer2<CudaAllocator>::create();
  // create buffer for a reader worker
  std::shared_ptr<ThreadBuffer> thread_buffer = std::make_shared<ThreadBuffer>();
  // readytowrite
  thread_buffer->state.store(BufferState::ReadyForWrite);
  thread_buffer->batch_size = batchsize;
  thread_buffer->param_num = params.size();
  thread_buffer->label_dim = label_dim;
  thread_buffer->dense_dim = dense_dim;

  int batch_start = 5;
  int batch_end = 10;
  int batch_current_worker = batch_end - batch_start;
  thread_buffer->batch_size_start_idx = batch_start;
  thread_buffer->batch_size_end_idx = batch_end;
  for (size_t i = 0; i < params.size(); ++i) {
    auto& param = params[i];
    thread_buffer->is_fixed_length.push_back(params[i].is_fixed_length);
    SparseTensor<T> sparse_tensor;
    buff->reserve({(size_t)batchsize, (size_t)param.max_feature_num}, param.slot_num,
                  &sparse_tensor);
    thread_buffer->device_sparse_buffers.push_back(sparse_tensor.shrink());
  }
  Tensor2<float> label_dense_tensor;
  buff->reserve({(size_t)batchsize, (size_t)(label_dim + dense_dim)}, &label_dense_tensor);
  thread_buffer->device_dense_buffers = label_dense_tensor.shrink();
  buff->allocate();

  std::vector<long long> slot_offset(slot_size.size(), 0);
  for (unsigned int i = 1; i < slot_size.size(); i++) {
    slot_offset[i] = slot_offset[i - 1] + slot_size[i - 1];
  }
  int loop_flag = 1;
  // setup a data reader
  ParquetDataReaderWorker<T> data_reader(0, 1, gpu_resource_group->get_local_gpu(0), &loop_flag,
                                         thread_buffer, file_list_name, true , params,
                                         slot_offset, 0, gpu_resource_group);

  int iter = 7;
  size_t sample_offset = 0;
  size_t nnz_offset = 0;
  size_t total_samples = num_files * sample_per_file;
  size_t total_nnz = std::accumulate(row_offsets.begin(), row_offsets.end(), 0);
  for (int i = 0; i < iter; i++) {
    data_reader.read_a_batch();

    auto sparse_tensorbag = thread_buffer->device_sparse_buffers[0];
    auto sparse_tensor = SparseTensor<T>::stretch_from(sparse_tensorbag);
    size_t nnz = sparse_tensor.nnz();
    std::unique_ptr<T[]> keys(new T[nnz]);
    std::unique_ptr<T[]> row_offset_read_a_batch(new T[batchsize * slot_num + 1]);
    CK_CUDA_THROW_(cudaMemcpy(keys.get(), sparse_tensor.get_value_ptr(), nnz * sizeof(T),
                              cudaMemcpyDeviceToHost));
    CK_CUDA_THROW_(cudaMemcpy(row_offset_read_a_batch.get(), sparse_tensor.get_rowoffset_ptr(),
                              (batchsize * slot_num + 1) * sizeof(T), cudaMemcpyDeviceToHost));
    for (int nnz_id = 0; nnz_id < batchsize * slot_num; ++nnz_id) {
      T expected = row_offsets[(sample_offset * slot_num + nnz_id) % (total_samples * slot_num)];
      T value = row_offset_read_a_batch[nnz_id + 1] - row_offset_read_a_batch[nnz_id];
      ASSERT_TRUE(value == expected) << " iter: " << i << " idx: " << nnz_id << " value: " <<
      value
                                     << " expected: " << expected;
      for (T start = row_offset_read_a_batch[nnz_id]; start < row_offset_read_a_batch[nnz_id +
      1];
           start++) {
        int slot_id = nnz_id % slot_num;
        // std::cout<< "idx:" << start<<" slot_id " <<slot_id
        // <<" slot_offset "<<slot_offset[slot_id]
        // <<" read :"<< sparse_values[(nnz_offset + start) % total_nnz] <<" vs "<<keys[start] -
        // slot_offset[slot_id]<<std::endl;
        ASSERT_TRUE(sparse_values[(nnz_offset + start) % total_nnz] ==
                    keys[start] - slot_offset[slot_id])
            << "idx:" << start;
      }
    }
    // for (size_t nnz_id = 0; nnz_id < nnz; ++nnz_id) {
    //   ASSERT_TRUE(sparse_values[(nnz_offset + nnz_id) % total_nnz] == keys[nnz_id])
    //       << "idx:" << nnz_id;
    // }
    int label_dense_dim = label_dim + dense_dim;
    auto dense_tensor_bag = thread_buffer->device_dense_buffers;
    auto dense_tensor = Tensor2<DENSE_TYPE>::stretch_from(dense_tensor_bag);

    std::unique_ptr<DENSE_TYPE[]> dense(new DENSE_TYPE[batchsize * (label_dim + dense_dim)]);
    CK_CUDA_THROW_(cudaMemcpy(dense.get(), dense_tensor.get_ptr(),
                              (batch_end - batch_start) * label_dense_dim * sizeof(DENSE_TYPE),
                              cudaMemcpyDeviceToHost));
    for (int sample = 0; sample < batch_current_worker; ++sample) {
      // use != for float, because there's no computation
      if (dense[sample * label_dense_dim] !=
          labels[(sample_offset + sample + batch_start) % (total_samples)]) {
        std::cout << "sample " << sample << " label error " << std::endl;
        exit(-1);
      }

      for (int d = 0; d < dense_dim; d++) {
        if (dense[sample * label_dense_dim + d + 1] !=
            denses[((sample_offset + sample + batch_start) * dense_dim + d) %
                   (total_samples * dense_dim)]) {
          std::cout << "sample " << i << " dense error " << std::endl;
        }
      }
    }
    sample_offset += batchsize;
    nnz_offset += nnz;
    auto expected = BufferState::ReadyForRead;
    while (thread_buffer->state.compare_exchange_weak(expected, BufferState::ReadyForWrite)) {
      expected = BufferState::ReadyForRead;
    }
  }
  rmm::mr::set_current_device_resource(p_mr);
}

TEST(data_reader_group_test, data_reader_group_test_3files_1worker_iter) {
  auto p_mr = rmm::mr::get_current_device_resource();
>>>>>>> 37d7eab5

  std::vector<LABEL_TYPE> labels;
  std::vector<LABEL_TYPE> denses;
  std::vector<int32_t> row_offsets;
  std::vector<CAT_TYPE> sparse_values;
  is_mhot[0] = true;
  is_mhot[3] = true;
  is_mhot[5] = true;
  int sample_per_file = 2048;
  int num_files = 3;
  generate_parquet_input_files(num_files, sample_per_file, is_mhot, labels, denses, row_offsets,
                               sparse_values);

  const int batchsize = 1024;
  int numprocs = 1;
  std::vector<int> device_list = {0};
  std::vector<std::vector<int>> vvgpu;
  const size_t batchsize_per_gpu = batchsize / device_list.size();
  for (int i = 0; i < numprocs; i++) {
    vvgpu.push_back(device_list);
  }
<<<<<<< HEAD
  auto gpu_resource_group = ResourceManagerExt::create(vvgpu, 0);
  // const int num_devices = 1;
  const int batchsize = 1024;
  const DataReaderSparseParam param = {"localized", std::vector<int>(slot_num, max_nnz), false,
=======
  const auto& resource_manager = ResourceManagerExt::create(vvgpu, 0);
  const DataReaderSparseParam param = {"distributed", std::vector<int>(slot_num, max_nnz), false,
>>>>>>> 37d7eab5
                                       slot_num};
  std::vector<DataReaderSparseParam> params;
  params.push_back(param);

<<<<<<< HEAD
  CudaDeviceContext context(0);
  auto buff = GeneralBuffer2<CudaAllocator>::create();
  // create buffer for a reader worker
  std::shared_ptr<ThreadBuffer> thread_buffer = std::make_shared<ThreadBuffer>();
  // readytowrite
  thread_buffer->state.store(BufferState::ReadyForWrite);
  thread_buffer->batch_size = batchsize;
  thread_buffer->param_num = params.size();
  thread_buffer->label_dim = label_dim;
  thread_buffer->dense_dim = dense_dim;

  int batch_start = 5;
  int batch_end = 10;
  int batch_current_worker = batch_end - batch_start;
  thread_buffer->batch_size_start_idx = batch_start;
  thread_buffer->batch_size_end_idx = batch_end;
  for (size_t i = 0; i < params.size(); ++i) {
    auto& param = params[i];
    thread_buffer->is_fixed_length.push_back(params[i].is_fixed_length);
    SparseTensor<T> sparse_tensor;
    buff->reserve({(size_t)batchsize, (size_t)param.max_feature_num}, param.slot_num,
                  &sparse_tensor);
    thread_buffer->device_sparse_buffers.push_back(sparse_tensor.shrink());
  }
  Tensor2<float> label_dense_tensor;
  buff->reserve({(size_t)batchsize, (size_t)(label_dim + dense_dim)}, &label_dense_tensor);
  thread_buffer->device_dense_buffers = label_dense_tensor.shrink();
  buff->allocate();

=======
>>>>>>> 37d7eab5
  std::vector<long long> slot_offset(slot_size.size(), 0);
  for (unsigned int i = 1; i < slot_size.size(); i++) {
    slot_offset[i] = slot_offset[i - 1] + slot_size[i - 1];
  }
<<<<<<< HEAD
  int loop_flag = 1;
  // setup a data reader
  ParquetDataReaderWorker<T> data_reader(0, 1, gpu_resource_group->get_local_gpu(0), &loop_flag,
                                         thread_buffer, file_list_name, params, slot_offset, 0,
                                         gpu_resource_group);

  int iter = 7;
  size_t sample_offset = 0;
  size_t nnz_offset = 0;
  size_t total_samples = num_files * sample_per_file;
  size_t total_nnz = std::accumulate(row_offsets.begin(), row_offsets.end(), 0);
  for (int i = 0; i < iter; i++) {
    data_reader.read_a_batch();

    auto sparse_tensorbag = thread_buffer->device_sparse_buffers[0];
    auto sparse_tensor = SparseTensor<T>::stretch_from(sparse_tensorbag);
    size_t nnz = sparse_tensor.nnz();
    std::unique_ptr<T[]> keys(new T[nnz]);
    std::unique_ptr<T[]> row_offset_read_a_batch(new T[batchsize * slot_num + 1]);
    CK_CUDA_THROW_(cudaMemcpy(keys.get(), sparse_tensor.get_value_ptr(), nnz * sizeof(T),
                              cudaMemcpyDeviceToHost));
    CK_CUDA_THROW_(cudaMemcpy(row_offset_read_a_batch.get(), sparse_tensor.get_rowoffset_ptr(),
                              (batchsize * slot_num + 1) * sizeof(T), cudaMemcpyDeviceToHost));
    for (int nnz_id = 0; nnz_id < batchsize * slot_num; ++nnz_id) {
      T expected = row_offsets[(sample_offset * slot_num + nnz_id) % (total_samples * slot_num)];
      T value = row_offset_read_a_batch[nnz_id + 1] - row_offset_read_a_batch[nnz_id];
      ASSERT_TRUE(value == expected) << " iter: " << i << " idx: " << nnz_id << " value: " << value
                                     << " expected: " << expected;
      for (T start = row_offset_read_a_batch[nnz_id]; start < row_offset_read_a_batch[nnz_id + 1];
           start++) {
        int slot_id = nnz_id % slot_num;
        // std::cout<< "idx:" << start<<" slot_id " <<slot_id
        // <<" slot_offset "<<slot_offset[slot_id]
        // <<" read :"<< sparse_values[(nnz_offset + start) % total_nnz] <<" vs "<<keys[start] -
        // slot_offset[slot_id]<<std::endl;
        ASSERT_TRUE(sparse_values[(nnz_offset + start) % total_nnz] ==
                    keys[start] - slot_offset[slot_id])
            << "idx:" << start;
      }
    }
    // for (size_t nnz_id = 0; nnz_id < nnz; ++nnz_id) {
    //   ASSERT_TRUE(sparse_values[(nnz_offset + nnz_id) % total_nnz] == keys[nnz_id])
    //       << "idx:" << nnz_id;
    // }
    int label_dense_dim = label_dim + dense_dim;
    auto dense_tensor_bag = thread_buffer->device_dense_buffers;
    auto dense_tensor = Tensor2<DENSE_TYPE>::stretch_from(dense_tensor_bag);

    std::unique_ptr<DENSE_TYPE[]> dense(new DENSE_TYPE[batchsize * (label_dim + dense_dim)]);
    CK_CUDA_THROW_(cudaMemcpy(dense.get(), dense_tensor.get_ptr(),
                              (batch_end - batch_start) * label_dense_dim * sizeof(DENSE_TYPE),
                              cudaMemcpyDeviceToHost));
    for (int sample = 0; sample < batch_current_worker; ++sample) {
      // use != for float, because there's no computation
      if (dense[sample * label_dense_dim] !=
          labels[(sample_offset + sample + batch_start) % (total_samples)]) {
        std::cout << "sample " << sample << " label error " << std::endl;
        exit(-1);
      }

      for (int d = 0; d < dense_dim; d++) {
        if (dense[sample * label_dense_dim + d + 1] !=
            denses[((sample_offset + sample + batch_start) * dense_dim + d) %
                   (total_samples * dense_dim)]) {
          std::cout << "sample " << i << " dense error " << std::endl;
        }
      }
    }
    sample_offset += batchsize;
    nnz_offset += nnz;
    auto expected = BufferState::ReadyForRead;
    while (thread_buffer->state.compare_exchange_weak(expected, BufferState::ReadyForWrite)) {
      expected = BufferState::ReadyForRead;
=======
  size_t local_gpu_count = resource_manager->get_local_gpu_count();

  DataReader<T> data_reader(batchsize, label_dim, dense_dim, params, resource_manager, true,
                            device_list.size(), false);
  auto& sparse_tensorbag = data_reader.get_sparse_tensors("distributed");
  auto& label_tensorbag = data_reader.get_label_tensors();
  auto& dense_tensorbag = data_reader.get_dense_tensors();
  data_reader.create_drwg_parquet(file_list_name, slot_offset, true);
  int iter = 6;
  size_t nnz_offset = 0;
  size_t sample_offset = 0;
  size_t total_nnz = std::accumulate(row_offsets.begin(), row_offsets.end(), 0);
  size_t total_samples = num_files * sample_per_file;
  for (int i = 0; i < iter; i++) {
    // std::cout << "iter " << i << std::endl;
    long long current_batchsize = data_reader.read_a_batch_to_device();
    ASSERT_TRUE(current_batchsize == batchsize);
    for (size_t gpu = 0; gpu < local_gpu_count; ++gpu) {
      auto sparse_tensor = SparseTensor<T>::stretch_from(sparse_tensorbag[gpu]);
      auto label_tensor = Tensor2<LABEL_TYPE>::stretch_from(label_tensorbag[gpu]);
      auto dense_tensor = Tensor2<DENSE_TYPE>::stretch_from(dense_tensorbag[gpu]);
      size_t label_size = label_tensor.get_num_elements();
      size_t dense_size = dense_tensor.get_num_elements();
      // std::cout << "label size " << label_size << " dense size " << dense_size << std::endl;
      ASSERT_TRUE(label_size == batchsize_per_gpu * label_dim &&
                  dense_size == batchsize_per_gpu * dense_dim);
      std::unique_ptr<LABEL_TYPE[]> label_read(new LABEL_TYPE[label_size]);
      std::unique_ptr<DENSE_TYPE[]> dense_read(new DENSE_TYPE[dense_size]);

      CK_CUDA_THROW_(cudaMemcpy(label_read.get(), label_tensor.get_ptr(),
                                label_size * sizeof(LABEL_TYPE), cudaMemcpyDeviceToHost));
      CK_CUDA_THROW_(cudaMemcpy(dense_read.get(), dense_tensor.get_ptr(),
                                dense_size * sizeof(DENSE_TYPE), cudaMemcpyDeviceToHost));

      int batch_starting = gpu * batchsize_per_gpu;
      for (size_t sample = 0; sample < batchsize_per_gpu; sample++) {
        ASSERT_TRUE(labels[sample + batch_starting + sample_offset] == label_read[sample]);
        for (int d = 0; d < dense_dim; d++) {
          ASSERT_TRUE(denses[(sample + batch_starting + sample_offset) * dense_dim + d] ==
                      dense_read[sample * dense_dim + d]);
        }
      }
      size_t nnz = sparse_tensor.nnz();
      std::unique_ptr<CAT_TYPE[]> keys(new CAT_TYPE[nnz]);
      CK_CUDA_THROW_(cudaMemcpy(keys.get(), sparse_tensor.get_value_ptr(), nnz *
      sizeof(CAT_TYPE),
                                cudaMemcpyDeviceToHost));

      std::unique_ptr<T[]> rowoffsets(new T[batchsize * slot_num + 1]);
      CK_CUDA_THROW_(cudaMemcpy(rowoffsets.get(), sparse_tensor.get_rowoffset_ptr(),
                                (1 + batchsize * slot_num) * sizeof(T), cudaMemcpyDeviceToHost));
      for (int nnz_id = 0; nnz_id < batchsize * slot_num; ++nnz_id) {
        T expected = row_offsets[(sample_offset * slot_num + nnz_id) % (total_samples *
        slot_num)]; T value = rowoffsets[nnz_id + 1] - rowoffsets[nnz_id]; ASSERT_TRUE(value ==
        expected) << " iter: " << i << " idx: " << nnz_id
                                       << " value: " << value << " expected: " << expected;
        for (T start = rowoffsets[nnz_id]; start < rowoffsets[nnz_id + 1];start++) {
          int slot_id = nnz_id % slot_num;
          ASSERT_TRUE(sparse_values[(nnz_offset + start) % total_nnz] ==
                      keys[start] - slot_offset[slot_id])
              << "idx:" << start;
        }
      }
      if (gpu == local_gpu_count - 1) nnz_offset += nnz;
      T generated_nnz = rowoffsets[batchsize * slot_num];
      if (gpu == local_gpu_count - 1) sample_offset += batchsize;
      ASSERT_TRUE(nnz == static_cast<size_t>(generated_nnz))
          << "nnz is " << generated_nnz << " expected " << nnz;
>>>>>>> 37d7eab5
    }
  }
  rmm::mr::set_current_device_resource(p_mr);
}
<<<<<<< HEAD

TEST(data_reader_group_test, data_reader_group_test_single_worker) {
  auto p_mr = rmm::mr::get_current_device_resource();

=======
// TODO when num_files is not a multiple of workers, reference can be wrong,
// but the woker iteself can work

// say 3 files but 2 workers are specified, where a file contains 2 batches
// batch 0 -> file 0 (worker 0)
// batch 1 -> file 1 (worker 1)
// batch 2 -> file 0 (worker 0)
// batch 3 -> file 1 (worker 1)
// batch 4 -> file 2 (worker 0)
// batch 5 -> file 0 (worker 1, repeated)
// batch 6 -> file 2 (worker 0)
// batch 7 -> file 0 (worker 1,repeated)
TEST(data_reader_test, data_reader_group_test_3files_3workers_iter) {
  auto p_mr = rmm::mr::get_current_device_resource();
  // store the reference dataset
>>>>>>> 37d7eab5
  std::vector<LABEL_TYPE> labels;
  std::vector<LABEL_TYPE> denses;
  std::vector<int32_t> row_offsets;
  std::vector<CAT_TYPE> sparse_values;
<<<<<<< HEAD
=======

>>>>>>> 37d7eab5
  is_mhot[0] = true;
  is_mhot[3] = true;
  is_mhot[5] = true;
  int sample_per_file = 2048;
  int num_files = 3;
  generate_parquet_input_files(num_files, sample_per_file, is_mhot, labels, denses, row_offsets,
                               sparse_values);

<<<<<<< HEAD
  const int batchsize = 1024;
  int numprocs = 1;
  std::vector<int> device_list = {0};
  std::vector<std::vector<int>> vvgpu;
  const size_t batchsize_per_gpu = batchsize / device_list.size();
=======
  const int batchsize = 1026;
  int numprocs = 1;
  std::vector<int> device_list = {0, 1, 3};
  std::vector<std::vector<int>> vvgpu;
  size_t batchsize_per_gpu = batchsize / device_list.size();
>>>>>>> 37d7eab5
  for (int i = 0; i < numprocs; i++) {
    vvgpu.push_back(device_list);
  }

  //! assume num_files is a multiple of #workers so that each file is only confined to one worker
  ASSERT_TRUE(num_files % device_list.size() == 0);
  int files_per_worker = num_files / device_list.size();

  const auto& resource_manager = ResourceManagerExt::create(vvgpu, 0);
  const DataReaderSparseParam param = {"distributed", std::vector<int>(slot_num, max_nnz), false,
                                       slot_num};
  std::vector<DataReaderSparseParam> params;
  params.push_back(param);

  std::vector<long long> slot_offset(slot_size.size(), 0);
  for (unsigned int i = 1; i < slot_size.size(); i++) {
    slot_offset[i] = slot_offset[i - 1] + slot_size[i - 1];
<<<<<<< HEAD
=======
  }
  size_t local_gpu_count = resource_manager->get_local_gpu_count();
  DataReader<T> data_reader(batchsize, label_dim, dense_dim, params, resource_manager, true,
                            device_list.size(), false);
  auto& sparse_tensorbag = data_reader.get_sparse_tensors("distributed");
  auto& label_tensorbag = data_reader.get_label_tensors();
  auto& dense_tensorbag = data_reader.get_dense_tensors();
  data_reader.create_drwg_parquet(file_list_name,slot_offset, true);

  std::vector<size_t> nnz_offset(local_gpu_count, 0);
  std::vector<size_t> sample_offset(local_gpu_count, 0);
  std::vector<size_t> total_nnz(local_gpu_count, 0);
  std::vector<size_t> total_slots(local_gpu_count, 0);
  size_t total_nnz_files = 0;
  const size_t slots_per_file = sample_per_file * slot_num;
  std::vector<std::vector<int32_t>> row_offsets_per_worker(local_gpu_count);
  std::vector<std::vector<CAT_TYPE>> sparse_value_per_worker(local_gpu_count);
  std::vector<std::vector<LABEL_TYPE>> label_per_worker(local_gpu_count);
  std::vector<std::vector<DENSE_TYPE>> dense_per_worker(local_gpu_count);

  for (auto& dense_vec : dense_per_worker) {
    dense_vec.resize(files_per_worker * sample_per_file * dense_dim);
  }
  for (auto& label_vec : label_per_worker) {
    label_vec.resize(files_per_worker * sample_per_file * label_dim);
>>>>>>> 37d7eab5
  }
  size_t local_gpu_count = resource_manager->get_local_gpu_count();

<<<<<<< HEAD
  DataReader<T> data_reader(batchsize, label_dim, dense_dim, params, resource_manager, true,
                            device_list.size(), false);
  auto& sparse_tensorbag = data_reader.get_sparse_tensors("distributed");
  auto& label_tensorbag = data_reader.get_label_tensors();
  auto& dense_tensorbag = data_reader.get_dense_tensors();
  data_reader.create_drwg_parquet(file_list_name, slot_offset, true);
  int iter = 6;
  size_t nnz_offset = 0;
  size_t sample_offset = 0;
  size_t total_nnz = std::accumulate(row_offsets.begin(), row_offsets.end(), 0);
  size_t total_samples = num_files * sample_per_file;
  for (int i = 0; i < iter; i++) {
    // std::cout << "iter " << i << std::endl;
=======
  // pack data for reference
  for (int i = 0; i < num_files; i++) {
    size_t cur_file_nnz = std::accumulate(row_offsets.begin() + slots_per_file * i,
                                          row_offsets.begin() + slots_per_file * (i + 1), 0);
    int worker_id = i % local_gpu_count;
    int round = i / local_gpu_count;
    total_nnz[worker_id] += cur_file_nnz;
    total_slots[worker_id] += slots_per_file;
    row_offsets_per_worker[worker_id].resize(total_slots[worker_id], 0);
    sparse_value_per_worker[worker_id].resize(total_nnz[worker_id], 0);
    std::copy(row_offsets.begin() + slots_per_file * i,
              row_offsets.begin() + slots_per_file * (i + 1),
              row_offsets_per_worker[worker_id].begin() + total_slots[worker_id] -
              slots_per_file);
    std::copy(sparse_values.begin() + total_nnz_files,
              sparse_values.begin() + total_nnz_files + cur_file_nnz,
              sparse_value_per_worker[worker_id].begin() + total_nnz[worker_id] - cur_file_nnz);
    std::copy(labels.begin() + label_dim * i * sample_per_file,
              labels.begin() + label_dim * (i + 1) * sample_per_file,
              label_per_worker[worker_id].begin() + round * label_dim * sample_per_file);
    std::copy(denses.begin() + dense_dim * i * sample_per_file,
              denses.begin() + dense_dim * (i + 1) * sample_per_file,
              dense_per_worker[worker_id].begin() + round * dense_dim * sample_per_file);
    total_nnz_files += cur_file_nnz;
  }
  int iter = 12;
  for (int i = 0; i < iter; i++) {
    int worker_id = i % local_gpu_count;
    int round = i / local_gpu_count;
>>>>>>> 37d7eab5
    long long current_batchsize = data_reader.read_a_batch_to_device();
    ASSERT_TRUE(current_batchsize == batchsize);
    for (size_t gpu = 0; gpu < local_gpu_count; ++gpu) {
      auto sparse_tensor = SparseTensor<T>::stretch_from(sparse_tensorbag[gpu]);
      auto label_tensor = Tensor2<LABEL_TYPE>::stretch_from(label_tensorbag[gpu]);
      auto dense_tensor = Tensor2<DENSE_TYPE>::stretch_from(dense_tensorbag[gpu]);
      size_t label_size = label_tensor.get_num_elements();
      size_t dense_size = dense_tensor.get_num_elements();
<<<<<<< HEAD
      // std::cout << "label size " << label_size << " dense size " << dense_size << std::endl;
=======
      // std::cout << "label size ??? " << label_size << " dense size " << dense_size <<
      // std::endl;
>>>>>>> 37d7eab5
      ASSERT_TRUE(label_size == batchsize_per_gpu * label_dim &&
                  dense_size == batchsize_per_gpu * dense_dim);
      std::unique_ptr<LABEL_TYPE[]> label_read(new LABEL_TYPE[label_size]);
      std::unique_ptr<DENSE_TYPE[]> dense_read(new DENSE_TYPE[dense_size]);

      CK_CUDA_THROW_(cudaMemcpy(label_read.get(), label_tensor.get_ptr(),
                                label_size * sizeof(LABEL_TYPE), cudaMemcpyDeviceToHost));
      CK_CUDA_THROW_(cudaMemcpy(dense_read.get(), dense_tensor.get_ptr(),
                                dense_size * sizeof(DENSE_TYPE), cudaMemcpyDeviceToHost));

      int batch_starting = gpu * batchsize_per_gpu;
      for (size_t sample = 0; sample < batchsize_per_gpu; sample++) {
<<<<<<< HEAD
        ASSERT_TRUE(labels[sample + batch_starting + sample_offset] == label_read[sample]);
        for (int d = 0; d < dense_dim; d++) {
          ASSERT_TRUE(denses[(sample + batch_starting + sample_offset) * dense_dim + d] ==
                      dense_read[sample * dense_dim + d]);
        }
      }
      size_t nnz = sparse_tensor.nnz();
      std::unique_ptr<CAT_TYPE[]> keys(new CAT_TYPE[nnz]);
      CK_CUDA_THROW_(cudaMemcpy(keys.get(), sparse_tensor.get_value_ptr(), nnz * sizeof(CAT_TYPE),
=======
        for (int l = 0; l < label_dim; l++) {
          size_t label_idx = ((sample + batch_starting + round * batchsize) * label_dim + l) %
                             label_per_worker[worker_id].size();
          ASSERT_TRUE(label_per_worker[worker_id][label_idx] == label_read[sample * label_dim +
          l]);
        }

        for (int d = 0; d < dense_dim; d++) {
          size_t dense_idx = ((sample + batch_starting + round * batchsize) * dense_dim + d) %
                             dense_per_worker[worker_id].size();
          ASSERT_TRUE(dense_per_worker[worker_id][dense_idx] == dense_read[sample * dense_dim +
          d]);
        }
      }

      size_t nnz = sparse_tensor.nnz();
      std::unique_ptr<CAT_TYPE[]> keys(new CAT_TYPE[nnz]);
      CK_CUDA_THROW_(cudaMemcpy(keys.get(), sparse_tensor.get_value_ptr(), nnz *
      sizeof(CAT_TYPE),
>>>>>>> 37d7eab5
                                cudaMemcpyDeviceToHost));

      std::unique_ptr<T[]> rowoffsets(new T[batchsize * slot_num + 1]);
      CK_CUDA_THROW_(cudaMemcpy(rowoffsets.get(), sparse_tensor.get_rowoffset_ptr(),
                                (1 + batchsize * slot_num) * sizeof(T), cudaMemcpyDeviceToHost));
      for (int nnz_id = 0; nnz_id < batchsize * slot_num; ++nnz_id) {
<<<<<<< HEAD
        T expected = row_offsets[(sample_offset * slot_num + nnz_id) % (total_samples * slot_num)];
        T value = rowoffsets[nnz_id + 1] - rowoffsets[nnz_id];
        ASSERT_TRUE(value == expected) << " iter: " << i << " idx: " << nnz_id
                                       << " value: " << value << " expected: " << expected;
        for (T start = rowoffsets[nnz_id]; start < rowoffsets[nnz_id + 1];start++) {
          int slot_id = nnz_id % slot_num;
          ASSERT_TRUE(sparse_values[(nnz_offset + start) % total_nnz] ==
                      keys[start] - slot_offset[slot_id])
              << "idx:" << start;
        }
      }
      if (gpu == local_gpu_count - 1) nnz_offset += nnz;
      T generated_nnz = rowoffsets[batchsize * slot_num];
      if (gpu == local_gpu_count - 1) sample_offset += batchsize;
=======
        T expected =
            row_offsets_per_worker[worker_id][(sample_offset[worker_id] * slot_num + nnz_id) %
                                              (total_slots[worker_id])];
        T value = rowoffsets[nnz_id + 1] - rowoffsets[nnz_id];
        ASSERT_TRUE(value == expected)
            << " iter: " << i << " idx: " << nnz_id << " worker " << worker_id << "sample_offset"
            << sample_offset[worker_id] << " value: " << value << " expected: " << expected
            << " expected idx "
            << (sample_offset[worker_id] * slot_num + nnz_id) % (total_slots[worker_id]);
        for (T start = rowoffsets[nnz_id]; start < rowoffsets[nnz_id + 1]; ++start) {
          int slot_id = nnz_id % slot_num;
          ASSERT_TRUE(sparse_value_per_worker[worker_id][(nnz_offset[worker_id] + start) %
                                                        total_nnz[worker_id]] ==
                                                        keys[start]-slot_offset[slot_id])
              << "idx: " << nnz_id << " "
              << sparse_value_per_worker[worker_id]
                                        [(nnz_offset[worker_id] + start) % total_nnz[worker_id]]
              << " (ref) vs " << keys[start] - slot_offset[slot_id]<< " read" << std::endl;
        }
      }
      T generated_nnz = rowoffsets[batchsize * slot_num];
      if (gpu == local_gpu_count - 1) sample_offset[worker_id] += batchsize;
      if (gpu == local_gpu_count - 1) nnz_offset[worker_id] += nnz;
>>>>>>> 37d7eab5
      ASSERT_TRUE(nnz == static_cast<size_t>(generated_nnz))
          << "nnz is " << generated_nnz << " expected " << nnz;
    }
  }
  rmm::mr::set_current_device_resource(p_mr);
}

<<<<<<< HEAD
// TODO when num_files is not a multiple of workers, reference can be wrong,
// but the woker iteself can work

// say 3 files but 2 workers are specified, where a file contains 2 batches
// batch 0 -> file 0 (worker 0)
// batch 1 -> file 1 (worker 1)
// batch 2 -> file 0 (worker 0)
// batch 3 -> file 1 (worker 1)
// batch 4 -> file 2 (worker 0)
// batch 5 -> file 0 (worker 1, repeated)
// batch 6 -> file 2 (worker 0)
// batch 7 -> file 0 (worker 1,repeated)

//
TEST(data_reader_group_test, data_reader_group_test_multiple_workers) {
=======
void data_reader_epoch_test_impl(int num_files,const int batchsize, std::vector<int> device_list, int epochs ){
>>>>>>> 37d7eab5
  auto p_mr = rmm::mr::get_current_device_resource();
  // store the reference dataset
  std::vector<LABEL_TYPE> labels;
  std::vector<LABEL_TYPE> denses;
  std::vector<int32_t> row_offsets;
  std::vector<CAT_TYPE> sparse_values;

  is_mhot[0] = true;
  is_mhot[3] = true;
  is_mhot[5] = true;
  int sample_per_file = 2048;
<<<<<<< HEAD
  int num_files = 3;
  generate_parquet_input_files(num_files, sample_per_file, is_mhot, labels, denses, row_offsets,
                               sparse_values);

  const int batchsize = 1026;
  int numprocs = 1;
  std::vector<int> device_list = {0, 1, 2};
  std::vector<std::vector<int>> vvgpu;
  size_t batchsize_per_gpu = batchsize / device_list.size();
=======
  generate_parquet_input_files(num_files, sample_per_file, is_mhot, labels, denses, row_offsets,
                               sparse_values);
  int worker_num = device_list.size();
  int numprocs = 1;
  std::vector<std::vector<int>> vvgpu;
  size_t batchsize_per_gpu = batchsize / worker_num;
>>>>>>> 37d7eab5
  for (int i = 0; i < numprocs; i++) {
    vvgpu.push_back(device_list);
  }

<<<<<<< HEAD
  //! assume num_files is a multiple of #workers so that each file is only confined to one worker
  ASSERT_TRUE(num_files % device_list.size() == 0);
  int files_per_worker = num_files / device_list.size();

=======
>>>>>>> 37d7eab5
  const auto& resource_manager = ResourceManagerExt::create(vvgpu, 0);
  const DataReaderSparseParam param = {"distributed", std::vector<int>(slot_num, max_nnz), false,
                                       slot_num};
  std::vector<DataReaderSparseParam> params;
  params.push_back(param);

  std::vector<long long> slot_offset(slot_size.size(), 0);
  for (unsigned int i = 1; i < slot_size.size(); i++) {
    slot_offset[i] = slot_offset[i - 1] + slot_size[i - 1];
  }
  size_t local_gpu_count = resource_manager->get_local_gpu_count();
<<<<<<< HEAD
  DataReader<T> data_reader(batchsize, label_dim, dense_dim, params, resource_manager, true,
=======
  DataReader<T> data_reader(batchsize, label_dim, dense_dim, params, resource_manager, false,
>>>>>>> 37d7eab5
                            device_list.size(), false);
  auto& sparse_tensorbag = data_reader.get_sparse_tensors("distributed");
  auto& label_tensorbag = data_reader.get_label_tensors();
  auto& dense_tensorbag = data_reader.get_dense_tensors();
<<<<<<< HEAD
  data_reader.create_drwg_parquet(file_list_name,slot_offset, true);
=======
  data_reader.create_drwg_parquet(file_list_name, slot_offset, false);
>>>>>>> 37d7eab5

  std::vector<size_t> nnz_offset(local_gpu_count, 0);
  std::vector<size_t> sample_offset(local_gpu_count, 0);
  std::vector<size_t> total_nnz(local_gpu_count, 0);
  std::vector<size_t> total_slots(local_gpu_count, 0);
  size_t total_nnz_files = 0;
  const size_t slots_per_file = sample_per_file * slot_num;
  std::vector<std::vector<int32_t>> row_offsets_per_worker(local_gpu_count);
  std::vector<std::vector<CAT_TYPE>> sparse_value_per_worker(local_gpu_count);
  std::vector<std::vector<LABEL_TYPE>> label_per_worker(local_gpu_count);
  std::vector<std::vector<DENSE_TYPE>> dense_per_worker(local_gpu_count);
<<<<<<< HEAD

  for (auto& dense_vec : dense_per_worker) {
    dense_vec.resize(files_per_worker * sample_per_file * dense_dim);
  }
  for (auto& label_vec : label_per_worker) {
    label_vec.resize(files_per_worker * sample_per_file * label_dim);
  }

  // pack data for reference
  for (int i = 0; i < num_files; i++) {
    size_t cur_file_nnz = std::accumulate(row_offsets.begin() + slots_per_file * i,
                                          row_offsets.begin() + slots_per_file * (i + 1), 0);
    int worker_id = i % local_gpu_count;
    int round = i / local_gpu_count;
    total_nnz[worker_id] += cur_file_nnz;
    total_slots[worker_id] += slots_per_file;
    row_offsets_per_worker[worker_id].resize(total_slots[worker_id], 0);
    sparse_value_per_worker[worker_id].resize(total_nnz[worker_id], 0);
    std::copy(row_offsets.begin() + slots_per_file * i,
              row_offsets.begin() + slots_per_file * (i + 1),
              row_offsets_per_worker[worker_id].begin() + total_slots[worker_id] -
              slots_per_file);
    std::copy(sparse_values.begin() + total_nnz_files,
              sparse_values.begin() + total_nnz_files + cur_file_nnz,
              sparse_value_per_worker[worker_id].begin() + total_nnz[worker_id] - cur_file_nnz);
    std::copy(labels.begin() + label_dim * i * sample_per_file,
              labels.begin() + label_dim * (i + 1) * sample_per_file,
              label_per_worker[worker_id].begin() + round * label_dim * sample_per_file);
    std::copy(denses.begin() + dense_dim * i * sample_per_file,
              denses.begin() + dense_dim * (i + 1) * sample_per_file,
              dense_per_worker[worker_id].begin() + round * dense_dim * sample_per_file);
    total_nnz_files += cur_file_nnz;
  }
  int iter = 12;
  for (int i = 0; i < iter; i++) {
    int worker_id = i % local_gpu_count;
    int round = i / local_gpu_count;
    long long current_batchsize = data_reader.read_a_batch_to_device();
    ASSERT_TRUE(current_batchsize == batchsize);
    for (size_t gpu = 0; gpu < local_gpu_count; ++gpu) {
      auto sparse_tensor = SparseTensor<T>::stretch_from(sparse_tensorbag[gpu]);
      auto label_tensor = Tensor2<LABEL_TYPE>::stretch_from(label_tensorbag[gpu]);
      auto dense_tensor = Tensor2<DENSE_TYPE>::stretch_from(dense_tensorbag[gpu]);
      size_t label_size = label_tensor.get_num_elements();
      size_t dense_size = dense_tensor.get_num_elements();
      // std::cout << "label size ??? " << label_size << " dense size " << dense_size <<
      // std::endl; 
      ASSERT_TRUE(label_size == batchsize_per_gpu * label_dim &&
                  dense_size == batchsize_per_gpu * dense_dim);
      std::unique_ptr<LABEL_TYPE[]> label_read(new LABEL_TYPE[label_size]);
      std::unique_ptr<DENSE_TYPE[]> dense_read(new DENSE_TYPE[dense_size]);

      CK_CUDA_THROW_(cudaMemcpy(label_read.get(), label_tensor.get_ptr(),
                                label_size * sizeof(LABEL_TYPE), cudaMemcpyDeviceToHost));
      CK_CUDA_THROW_(cudaMemcpy(dense_read.get(), dense_tensor.get_ptr(),
                                dense_size * sizeof(DENSE_TYPE), cudaMemcpyDeviceToHost));

      int batch_starting = gpu * batchsize_per_gpu;
      for (size_t sample = 0; sample < batchsize_per_gpu; sample++) {
        for (int l = 0; l < label_dim; l++) {
          size_t label_idx = ((sample + batch_starting + round * batchsize) * label_dim + l) %
                             label_per_worker[worker_id].size();
          ASSERT_TRUE(label_per_worker[worker_id][label_idx] == label_read[sample * label_dim +
          l]);
        }

        for (int d = 0; d < dense_dim; d++) {
          size_t dense_idx = ((sample + batch_starting + round * batchsize) * dense_dim + d) %
                             dense_per_worker[worker_id].size();
          ASSERT_TRUE(dense_per_worker[worker_id][dense_idx] == dense_read[sample * dense_dim +
          d]);
        }
      }

      size_t nnz = sparse_tensor.nnz();
      std::unique_ptr<CAT_TYPE[]> keys(new CAT_TYPE[nnz]);
      CK_CUDA_THROW_(cudaMemcpy(keys.get(), sparse_tensor.get_value_ptr(), nnz *
      sizeof(CAT_TYPE),
                                cudaMemcpyDeviceToHost));
      
      std::unique_ptr<T[]> rowoffsets(new T[batchsize * slot_num + 1]);
      CK_CUDA_THROW_(cudaMemcpy(rowoffsets.get(), sparse_tensor.get_rowoffset_ptr(),
                                (1 + batchsize * slot_num) * sizeof(T), cudaMemcpyDeviceToHost));
      for (int nnz_id = 0; nnz_id < batchsize * slot_num; ++nnz_id) {
        T expected =
            row_offsets_per_worker[worker_id][(sample_offset[worker_id] * slot_num + nnz_id) %
                                              (total_slots[worker_id])];
        T value = rowoffsets[nnz_id + 1] - rowoffsets[nnz_id];
        ASSERT_TRUE(value == expected)
            << " iter: " << i << " idx: " << nnz_id << " worker " << worker_id << " sample_offset"
            << sample_offset[worker_id] << " value: " << value << " expected: " << expected
            << " expected idx "
            << (sample_offset[worker_id] * slot_num + nnz_id) % (total_slots[worker_id]);
        for (T start = rowoffsets[nnz_id]; start < rowoffsets[nnz_id + 1]; ++start) {
          int slot_id = nnz_id % slot_num;
          ASSERT_TRUE(sparse_value_per_worker[worker_id][(nnz_offset[worker_id] + start) %
                                                        total_nnz[worker_id]] == keys[start]-slot_offset[slot_id])
              << "idx: " << nnz_id << " "
              << sparse_value_per_worker[worker_id]
                                        [(nnz_offset[worker_id] + start) % total_nnz[worker_id]]
              << " (ref) vs " << keys[start] - slot_offset[slot_id]<< " read" << std::endl;
        }
      }
      T generated_nnz = rowoffsets[batchsize * slot_num];
      if (gpu == local_gpu_count - 1) sample_offset[worker_id] += batchsize;
      if (gpu == local_gpu_count - 1) nnz_offset[worker_id] += nnz;
      ASSERT_TRUE(nnz == static_cast<size_t>(generated_nnz))
          << "nnz is " << generated_nnz << " expected " << nnz;
    }
  }
=======
  std::vector<int> batch_per_worker;
  for(int worker_id = 0 ;worker_id < worker_num; worker_id++)
  {
    int files_cur_worker = num_files / worker_num;
    if(worker_id < num_files % worker_num)
      files_cur_worker++;
    dense_per_worker[worker_id].resize(files_cur_worker * sample_per_file * dense_dim);
    label_per_worker[worker_id].resize(files_cur_worker * sample_per_file * label_dim);
    if(files_cur_worker > 0)
      batch_per_worker.push_back((files_cur_worker * sample_per_file - 1) / batchsize + 1);
    else
      batch_per_worker.push_back(0);
  }
  // Given any iter, return worker_id that is in charge of the batch 
  std::vector<int> iter_worker_map;
  {
    int max_batch = *std::max_element(batch_per_worker.begin(),batch_per_worker.end());
    std::vector<int> batch_worker_tmp(worker_num,0);
    for(int b = 0; b < max_batch;b++){
      for(int worker = 0 ;worker < worker_num;worker++){
        if(batch_worker_tmp[worker] >= batch_per_worker[worker])
        {
          continue;
        }
        batch_worker_tmp[worker]++;
        iter_worker_map.push_back(worker);
      }
    }
  }
  // pack data for reference
  for (int i = 0; i < num_files; i++) {
    size_t cur_file_nnz = std::accumulate(row_offsets.begin() + slots_per_file * i,
                                          row_offsets.begin() + slots_per_file * (i + 1), 0);
    int worker_id = i % local_gpu_count;
    int round = i / local_gpu_count;
    total_nnz[worker_id] += cur_file_nnz;
    total_slots[worker_id] += slots_per_file;
    row_offsets_per_worker[worker_id].resize(total_slots[worker_id], 0);
    sparse_value_per_worker[worker_id].resize(total_nnz[worker_id], 0);
    std::copy(row_offsets.begin() + slots_per_file * i,
              row_offsets.begin() + slots_per_file * (i + 1),
              row_offsets_per_worker[worker_id].begin() + total_slots[worker_id] - slots_per_file);
    std::copy(sparse_values.begin() + total_nnz_files,
              sparse_values.begin() + total_nnz_files + cur_file_nnz,
              sparse_value_per_worker[worker_id].begin() + total_nnz[worker_id] - cur_file_nnz);
    std::copy(labels.begin() + label_dim * i * sample_per_file,
              labels.begin() + label_dim * (i + 1) * sample_per_file,
              label_per_worker[worker_id].begin() + round * label_dim * sample_per_file);
    std::copy(denses.begin() + dense_dim * i * sample_per_file,
              denses.begin() + dense_dim * (i + 1) * sample_per_file,
              dense_per_worker[worker_id].begin() + round * dense_dim * sample_per_file);
    total_nnz_files += cur_file_nnz;
  }
  for (int e = 0; e < epochs; e++) {
    std::cout << "epoch " << e << std::endl;
    data_reader.set_source(file_list_name);
    std::vector<int> round_per_worker(worker_num,0);
    for (int i = 0;; i++) {
      long long current_batchsize = data_reader.read_a_batch_to_device();
      if (current_batchsize == 0) break;
      int worker_id = iter_worker_map[i];
      int round = round_per_worker[worker_id];
      std::cout << "iter " << i << " batchsize "<<current_batchsize<<" from worker "<< worker_id <<" round "<<round<<std::endl;
      for (size_t gpu = 0; gpu < local_gpu_count ; ++gpu) {
        auto sparse_tensor = SparseTensor<T>::stretch_from(sparse_tensorbag[gpu]);
        auto label_tensor = Tensor2<LABEL_TYPE>::stretch_from(label_tensorbag[gpu]);
        auto dense_tensor = Tensor2<DENSE_TYPE>::stretch_from(dense_tensorbag[gpu]);
        size_t label_size = label_tensor.get_num_elements();
        size_t dense_size = dense_tensor.get_num_elements();
        // std::cout << "label size ??? " << label_size << " dense size " << dense_size <<
        // std::endl;
        ASSERT_TRUE(label_size == batchsize_per_gpu * label_dim &&
                    dense_size == batchsize_per_gpu * dense_dim);
        std::unique_ptr<LABEL_TYPE[]> label_read(new LABEL_TYPE[label_size]);
        std::unique_ptr<DENSE_TYPE[]> dense_read(new DENSE_TYPE[dense_size]);

        CK_CUDA_THROW_(cudaMemcpy(label_read.get(), label_tensor.get_ptr(),
                                  label_size * sizeof(LABEL_TYPE), cudaMemcpyDeviceToHost));
        CK_CUDA_THROW_(cudaMemcpy(dense_read.get(), dense_tensor.get_ptr(),
                                  dense_size * sizeof(DENSE_TYPE), cudaMemcpyDeviceToHost));
        size_t batch_starting = std::min(static_cast<size_t>(gpu * batchsize_per_gpu),
                                         static_cast<size_t>(current_batchsize));
        size_t batch_ending = std::min(static_cast<size_t>((gpu + 1) * batchsize_per_gpu),
                                       static_cast<size_t>(current_batchsize));
        size_t sample_current_gpu = batch_ending - batch_starting;
        for (size_t sample = 0; sample < sample_current_gpu; sample++) {
          for (int l = 0; l < label_dim; l++) {
            size_t label_idx = ((sample + batch_starting + round * batchsize) * label_dim + l) %
                               label_per_worker[worker_id].size();
            ASSERT_TRUE(label_per_worker[worker_id][label_idx] ==
                        label_read[sample * label_dim + l])<<"sample "<<sample<<" "<<(sample + batch_starting + round * batchsize);
          }

          for (int d = 0; d < dense_dim; d++) {
            size_t dense_idx = ((sample + batch_starting + round * batchsize) * dense_dim + d) %
                               dense_per_worker[worker_id].size();
            ASSERT_TRUE(dense_per_worker[worker_id][dense_idx] ==
                        dense_read[sample * dense_dim + d]);
          }
        }

        size_t nnz = sparse_tensor.nnz();
        std::unique_ptr<CAT_TYPE[]> keys(new CAT_TYPE[nnz]);
        CK_CUDA_THROW_(cudaMemcpy(keys.get(), sparse_tensor.get_value_ptr(), nnz * sizeof(CAT_TYPE),
                                  cudaMemcpyDeviceToHost));

        std::unique_ptr<T[]> rowoffsets(new T[current_batchsize * slot_num + 1]);
        CK_CUDA_THROW_(cudaMemcpy(rowoffsets.get(), sparse_tensor.get_rowoffset_ptr(),
                                  (1 + current_batchsize * slot_num) * sizeof(T), cudaMemcpyDeviceToHost));
        for (int nnz_id = 0; nnz_id < current_batchsize * slot_num; ++nnz_id) {
          T expected =
              row_offsets_per_worker[worker_id][(sample_offset[worker_id] * slot_num + nnz_id) %
                                                (total_slots[worker_id])];
          T value = rowoffsets[nnz_id + 1] - rowoffsets[nnz_id];
          ASSERT_TRUE(value == expected)
              << " iter: " << i << " idx: " << nnz_id << " worker " << worker_id << " sample_offset"
              << sample_offset[worker_id] << " value: " << value << " expected: " << expected
              << " expected idx "
              << (sample_offset[worker_id] * slot_num + nnz_id) % (total_slots[worker_id]);
          for (T start = rowoffsets[nnz_id]; start < rowoffsets[nnz_id + 1]; ++start) {
            int slot_id = nnz_id % slot_num;
            ASSERT_TRUE(sparse_value_per_worker[worker_id][(nnz_offset[worker_id] + start) %
                                                           total_nnz[worker_id]] ==
                        keys[start] - slot_offset[slot_id])
                << "idx: " << nnz_id << " "
                << sparse_value_per_worker[worker_id]
                                          [(nnz_offset[worker_id] + start) % total_nnz[worker_id]]
                << " (ref) vs " << keys[start] - slot_offset[slot_id] << " read" << std::endl;
          }
        }
        T generated_nnz = rowoffsets[current_batchsize * slot_num];
        if (gpu == local_gpu_count - 1) sample_offset[worker_id] += current_batchsize;
        if (gpu == local_gpu_count - 1) nnz_offset[worker_id] += nnz;
        ASSERT_TRUE(nnz == static_cast<size_t>(generated_nnz))
            << "nnz is " << generated_nnz << " expected " << nnz;
      }
      round_per_worker[worker_id]++;
    }
  }
>>>>>>> 37d7eab5
  rmm::mr::set_current_device_resource(p_mr);
}

TEST(data_reader_test, data_reader_group_test_3files_1worker_epoch) {
  data_reader_epoch_test_impl(3,1026,{0},10);
}
TEST(data_reader_test, data_reader_group_test_3files_2worker_epoch) {
  data_reader_epoch_test_impl(3,1026,{0,1},10);
}
TEST(data_reader_test, data_reader_group_test_3files_4worker_epoch) {
  data_reader_epoch_test_impl(3,1028,{0,1,2,3},10);
}
TEST(data_reader_test, data_reader_group_test_1files_3worker_epoch) {
  data_reader_epoch_test_impl(1,1026,{0,1,2},10);
}
<|MERGE_RESOLUTION|>--- conflicted
+++ resolved
@@ -16,10 +16,7 @@
 
 #include <HugeCTR/include/resource_managers/resource_manager_ext.hpp>
 #include <fstream>
-<<<<<<< HEAD
-=======
-
->>>>>>> 37d7eab5
+
 #include "HugeCTR/include/data_generator.hpp"
 #include "HugeCTR/include/data_readers/data_reader.hpp"
 #include "HugeCTR/include/data_readers/file_list.hpp"
@@ -62,10 +59,6 @@
 typedef long long T;
 // generate parquet files and return data in the form of `row-major` stored in vector<>
 void generate_parquet_input_files(int num_files, int sample_per_file, std::vector<bool>& is_mhot,
-<<<<<<< HEAD
-
-=======
->>>>>>> 37d7eab5
                                   std ::vector<LABEL_TYPE>& labels, std::vector<DENSE_TYPE>& denses,
                                   std::vector<int32_t>& row_offsets,
                                   std::vector<CAT_TYPE>& sparse_values) {
@@ -213,23 +206,6 @@
   metadata_file_stream.close();
 }
 
-<<<<<<< HEAD
-TEST(data_reader_parquet_worker, data_reader_parquet_worker_single_worker) {
-  auto p_mr = rmm::mr::get_current_device_resource();
-  std::vector<LABEL_TYPE> labels;
-  std::vector<LABEL_TYPE> denses;
-  // dim is (total_sample + 1)
-  std::vector<int32_t> row_offsets;
-  std::vector<CAT_TYPE> sparse_values;
-  is_mhot[0] = true;
-  is_mhot[3] = true;
-  is_mhot[5] = true;
-  int sample_per_file = 2048;
-  int num_files = 3;
-  // size_t total_samples = sample_per_file * num_files;
-  generate_parquet_input_files(num_files, sample_per_file, is_mhot, labels, denses, row_offsets,
-                               sparse_values);
-=======
 TEST(data_reader_parquet_worker, data_reader_parquet_worker_single_worker_iter) {
   auto p_mr = rmm::mr::get_current_device_resource();
   std::vector<LABEL_TYPE> labels;
@@ -375,7 +351,6 @@
 
 TEST(data_reader_group_test, data_reader_group_test_3files_1worker_iter) {
   auto p_mr = rmm::mr::get_current_device_resource();
->>>>>>> 37d7eab5
 
   std::vector<LABEL_TYPE> labels;
   std::vector<LABEL_TYPE> denses;
@@ -397,20 +372,12 @@
   for (int i = 0; i < numprocs; i++) {
     vvgpu.push_back(device_list);
   }
-<<<<<<< HEAD
-  auto gpu_resource_group = ResourceManagerExt::create(vvgpu, 0);
-  // const int num_devices = 1;
-  const int batchsize = 1024;
-  const DataReaderSparseParam param = {"localized", std::vector<int>(slot_num, max_nnz), false,
-=======
   const auto& resource_manager = ResourceManagerExt::create(vvgpu, 0);
   const DataReaderSparseParam param = {"distributed", std::vector<int>(slot_num, max_nnz), false,
->>>>>>> 37d7eab5
                                        slot_num};
   std::vector<DataReaderSparseParam> params;
   params.push_back(param);
 
-<<<<<<< HEAD
   CudaDeviceContext context(0);
   auto buff = GeneralBuffer2<CudaAllocator>::create();
   // create buffer for a reader worker
@@ -424,7 +391,6 @@
 
   int batch_start = 5;
   int batch_end = 10;
-  int batch_current_worker = batch_end - batch_start;
   thread_buffer->batch_size_start_idx = batch_start;
   thread_buffer->batch_size_end_idx = batch_end;
   for (size_t i = 0; i < params.size(); ++i) {
@@ -440,87 +406,10 @@
   thread_buffer->device_dense_buffers = label_dense_tensor.shrink();
   buff->allocate();
 
-=======
->>>>>>> 37d7eab5
   std::vector<long long> slot_offset(slot_size.size(), 0);
   for (unsigned int i = 1; i < slot_size.size(); i++) {
     slot_offset[i] = slot_offset[i - 1] + slot_size[i - 1];
   }
-<<<<<<< HEAD
-  int loop_flag = 1;
-  // setup a data reader
-  ParquetDataReaderWorker<T> data_reader(0, 1, gpu_resource_group->get_local_gpu(0), &loop_flag,
-                                         thread_buffer, file_list_name, params, slot_offset, 0,
-                                         gpu_resource_group);
-
-  int iter = 7;
-  size_t sample_offset = 0;
-  size_t nnz_offset = 0;
-  size_t total_samples = num_files * sample_per_file;
-  size_t total_nnz = std::accumulate(row_offsets.begin(), row_offsets.end(), 0);
-  for (int i = 0; i < iter; i++) {
-    data_reader.read_a_batch();
-
-    auto sparse_tensorbag = thread_buffer->device_sparse_buffers[0];
-    auto sparse_tensor = SparseTensor<T>::stretch_from(sparse_tensorbag);
-    size_t nnz = sparse_tensor.nnz();
-    std::unique_ptr<T[]> keys(new T[nnz]);
-    std::unique_ptr<T[]> row_offset_read_a_batch(new T[batchsize * slot_num + 1]);
-    CK_CUDA_THROW_(cudaMemcpy(keys.get(), sparse_tensor.get_value_ptr(), nnz * sizeof(T),
-                              cudaMemcpyDeviceToHost));
-    CK_CUDA_THROW_(cudaMemcpy(row_offset_read_a_batch.get(), sparse_tensor.get_rowoffset_ptr(),
-                              (batchsize * slot_num + 1) * sizeof(T), cudaMemcpyDeviceToHost));
-    for (int nnz_id = 0; nnz_id < batchsize * slot_num; ++nnz_id) {
-      T expected = row_offsets[(sample_offset * slot_num + nnz_id) % (total_samples * slot_num)];
-      T value = row_offset_read_a_batch[nnz_id + 1] - row_offset_read_a_batch[nnz_id];
-      ASSERT_TRUE(value == expected) << " iter: " << i << " idx: " << nnz_id << " value: " << value
-                                     << " expected: " << expected;
-      for (T start = row_offset_read_a_batch[nnz_id]; start < row_offset_read_a_batch[nnz_id + 1];
-           start++) {
-        int slot_id = nnz_id % slot_num;
-        // std::cout<< "idx:" << start<<" slot_id " <<slot_id
-        // <<" slot_offset "<<slot_offset[slot_id]
-        // <<" read :"<< sparse_values[(nnz_offset + start) % total_nnz] <<" vs "<<keys[start] -
-        // slot_offset[slot_id]<<std::endl;
-        ASSERT_TRUE(sparse_values[(nnz_offset + start) % total_nnz] ==
-                    keys[start] - slot_offset[slot_id])
-            << "idx:" << start;
-      }
-    }
-    // for (size_t nnz_id = 0; nnz_id < nnz; ++nnz_id) {
-    //   ASSERT_TRUE(sparse_values[(nnz_offset + nnz_id) % total_nnz] == keys[nnz_id])
-    //       << "idx:" << nnz_id;
-    // }
-    int label_dense_dim = label_dim + dense_dim;
-    auto dense_tensor_bag = thread_buffer->device_dense_buffers;
-    auto dense_tensor = Tensor2<DENSE_TYPE>::stretch_from(dense_tensor_bag);
-
-    std::unique_ptr<DENSE_TYPE[]> dense(new DENSE_TYPE[batchsize * (label_dim + dense_dim)]);
-    CK_CUDA_THROW_(cudaMemcpy(dense.get(), dense_tensor.get_ptr(),
-                              (batch_end - batch_start) * label_dense_dim * sizeof(DENSE_TYPE),
-                              cudaMemcpyDeviceToHost));
-    for (int sample = 0; sample < batch_current_worker; ++sample) {
-      // use != for float, because there's no computation
-      if (dense[sample * label_dense_dim] !=
-          labels[(sample_offset + sample + batch_start) % (total_samples)]) {
-        std::cout << "sample " << sample << " label error " << std::endl;
-        exit(-1);
-      }
-
-      for (int d = 0; d < dense_dim; d++) {
-        if (dense[sample * label_dense_dim + d + 1] !=
-            denses[((sample_offset + sample + batch_start) * dense_dim + d) %
-                   (total_samples * dense_dim)]) {
-          std::cout << "sample " << i << " dense error " << std::endl;
-        }
-      }
-    }
-    sample_offset += batchsize;
-    nnz_offset += nnz;
-    auto expected = BufferState::ReadyForRead;
-    while (thread_buffer->state.compare_exchange_weak(expected, BufferState::ReadyForWrite)) {
-      expected = BufferState::ReadyForRead;
-=======
   size_t local_gpu_count = resource_manager->get_local_gpu_count();
 
   DataReader<T> data_reader(batchsize, label_dim, dense_dim, params, resource_manager, true,
@@ -589,17 +478,10 @@
       if (gpu == local_gpu_count - 1) sample_offset += batchsize;
       ASSERT_TRUE(nnz == static_cast<size_t>(generated_nnz))
           << "nnz is " << generated_nnz << " expected " << nnz;
->>>>>>> 37d7eab5
     }
   }
   rmm::mr::set_current_device_resource(p_mr);
 }
-<<<<<<< HEAD
-
-TEST(data_reader_group_test, data_reader_group_test_single_worker) {
-  auto p_mr = rmm::mr::get_current_device_resource();
-
-=======
 // TODO when num_files is not a multiple of workers, reference can be wrong,
 // but the woker iteself can work
 
@@ -615,15 +497,11 @@
 TEST(data_reader_test, data_reader_group_test_3files_3workers_iter) {
   auto p_mr = rmm::mr::get_current_device_resource();
   // store the reference dataset
->>>>>>> 37d7eab5
   std::vector<LABEL_TYPE> labels;
   std::vector<LABEL_TYPE> denses;
   std::vector<int32_t> row_offsets;
   std::vector<CAT_TYPE> sparse_values;
-<<<<<<< HEAD
-=======
-
->>>>>>> 37d7eab5
+
   is_mhot[0] = true;
   is_mhot[3] = true;
   is_mhot[5] = true;
@@ -632,19 +510,11 @@
   generate_parquet_input_files(num_files, sample_per_file, is_mhot, labels, denses, row_offsets,
                                sparse_values);
 
-<<<<<<< HEAD
-  const int batchsize = 1024;
-  int numprocs = 1;
-  std::vector<int> device_list = {0};
-  std::vector<std::vector<int>> vvgpu;
-  const size_t batchsize_per_gpu = batchsize / device_list.size();
-=======
   const int batchsize = 1026;
   int numprocs = 1;
   std::vector<int> device_list = {0, 1, 3};
   std::vector<std::vector<int>> vvgpu;
   size_t batchsize_per_gpu = batchsize / device_list.size();
->>>>>>> 37d7eab5
   for (int i = 0; i < numprocs; i++) {
     vvgpu.push_back(device_list);
   }
@@ -662,8 +532,6 @@
   std::vector<long long> slot_offset(slot_size.size(), 0);
   for (unsigned int i = 1; i < slot_size.size(); i++) {
     slot_offset[i] = slot_offset[i - 1] + slot_size[i - 1];
-<<<<<<< HEAD
-=======
   }
   size_t local_gpu_count = resource_manager->get_local_gpu_count();
   DataReader<T> data_reader(batchsize, label_dim, dense_dim, params, resource_manager, true,
@@ -689,25 +557,8 @@
   }
   for (auto& label_vec : label_per_worker) {
     label_vec.resize(files_per_worker * sample_per_file * label_dim);
->>>>>>> 37d7eab5
-  }
-  size_t local_gpu_count = resource_manager->get_local_gpu_count();
-
-<<<<<<< HEAD
-  DataReader<T> data_reader(batchsize, label_dim, dense_dim, params, resource_manager, true,
-                            device_list.size(), false);
-  auto& sparse_tensorbag = data_reader.get_sparse_tensors("distributed");
-  auto& label_tensorbag = data_reader.get_label_tensors();
-  auto& dense_tensorbag = data_reader.get_dense_tensors();
-  data_reader.create_drwg_parquet(file_list_name, slot_offset, true);
-  int iter = 6;
-  size_t nnz_offset = 0;
-  size_t sample_offset = 0;
-  size_t total_nnz = std::accumulate(row_offsets.begin(), row_offsets.end(), 0);
-  size_t total_samples = num_files * sample_per_file;
-  for (int i = 0; i < iter; i++) {
-    // std::cout << "iter " << i << std::endl;
-=======
+  }
+
   // pack data for reference
   for (int i = 0; i < num_files; i++) {
     size_t cur_file_nnz = std::accumulate(row_offsets.begin() + slots_per_file * i,
@@ -737,7 +588,6 @@
   for (int i = 0; i < iter; i++) {
     int worker_id = i % local_gpu_count;
     int round = i / local_gpu_count;
->>>>>>> 37d7eab5
     long long current_batchsize = data_reader.read_a_batch_to_device();
     ASSERT_TRUE(current_batchsize == batchsize);
     for (size_t gpu = 0; gpu < local_gpu_count; ++gpu) {
@@ -746,12 +596,8 @@
       auto dense_tensor = Tensor2<DENSE_TYPE>::stretch_from(dense_tensorbag[gpu]);
       size_t label_size = label_tensor.get_num_elements();
       size_t dense_size = dense_tensor.get_num_elements();
-<<<<<<< HEAD
-      // std::cout << "label size " << label_size << " dense size " << dense_size << std::endl;
-=======
       // std::cout << "label size ??? " << label_size << " dense size " << dense_size <<
       // std::endl;
->>>>>>> 37d7eab5
       ASSERT_TRUE(label_size == batchsize_per_gpu * label_dim &&
                   dense_size == batchsize_per_gpu * dense_dim);
       std::unique_ptr<LABEL_TYPE[]> label_read(new LABEL_TYPE[label_size]);
@@ -764,17 +610,6 @@
 
       int batch_starting = gpu * batchsize_per_gpu;
       for (size_t sample = 0; sample < batchsize_per_gpu; sample++) {
-<<<<<<< HEAD
-        ASSERT_TRUE(labels[sample + batch_starting + sample_offset] == label_read[sample]);
-        for (int d = 0; d < dense_dim; d++) {
-          ASSERT_TRUE(denses[(sample + batch_starting + sample_offset) * dense_dim + d] ==
-                      dense_read[sample * dense_dim + d]);
-        }
-      }
-      size_t nnz = sparse_tensor.nnz();
-      std::unique_ptr<CAT_TYPE[]> keys(new CAT_TYPE[nnz]);
-      CK_CUDA_THROW_(cudaMemcpy(keys.get(), sparse_tensor.get_value_ptr(), nnz * sizeof(CAT_TYPE),
-=======
         for (int l = 0; l < label_dim; l++) {
           size_t label_idx = ((sample + batch_starting + round * batchsize) * label_dim + l) %
                              label_per_worker[worker_id].size();
@@ -794,29 +629,12 @@
       std::unique_ptr<CAT_TYPE[]> keys(new CAT_TYPE[nnz]);
       CK_CUDA_THROW_(cudaMemcpy(keys.get(), sparse_tensor.get_value_ptr(), nnz *
       sizeof(CAT_TYPE),
->>>>>>> 37d7eab5
                                 cudaMemcpyDeviceToHost));
 
       std::unique_ptr<T[]> rowoffsets(new T[batchsize * slot_num + 1]);
       CK_CUDA_THROW_(cudaMemcpy(rowoffsets.get(), sparse_tensor.get_rowoffset_ptr(),
                                 (1 + batchsize * slot_num) * sizeof(T), cudaMemcpyDeviceToHost));
       for (int nnz_id = 0; nnz_id < batchsize * slot_num; ++nnz_id) {
-<<<<<<< HEAD
-        T expected = row_offsets[(sample_offset * slot_num + nnz_id) % (total_samples * slot_num)];
-        T value = rowoffsets[nnz_id + 1] - rowoffsets[nnz_id];
-        ASSERT_TRUE(value == expected) << " iter: " << i << " idx: " << nnz_id
-                                       << " value: " << value << " expected: " << expected;
-        for (T start = rowoffsets[nnz_id]; start < rowoffsets[nnz_id + 1];start++) {
-          int slot_id = nnz_id % slot_num;
-          ASSERT_TRUE(sparse_values[(nnz_offset + start) % total_nnz] ==
-                      keys[start] - slot_offset[slot_id])
-              << "idx:" << start;
-        }
-      }
-      if (gpu == local_gpu_count - 1) nnz_offset += nnz;
-      T generated_nnz = rowoffsets[batchsize * slot_num];
-      if (gpu == local_gpu_count - 1) sample_offset += batchsize;
-=======
         T expected =
             row_offsets_per_worker[worker_id][(sample_offset[worker_id] * slot_num + nnz_id) %
                                               (total_slots[worker_id])];
@@ -840,7 +658,6 @@
       T generated_nnz = rowoffsets[batchsize * slot_num];
       if (gpu == local_gpu_count - 1) sample_offset[worker_id] += batchsize;
       if (gpu == local_gpu_count - 1) nnz_offset[worker_id] += nnz;
->>>>>>> 37d7eab5
       ASSERT_TRUE(nnz == static_cast<size_t>(generated_nnz))
           << "nnz is " << generated_nnz << " expected " << nnz;
     }
@@ -848,25 +665,7 @@
   rmm::mr::set_current_device_resource(p_mr);
 }
 
-<<<<<<< HEAD
-// TODO when num_files is not a multiple of workers, reference can be wrong,
-// but the woker iteself can work
-
-// say 3 files but 2 workers are specified, where a file contains 2 batches
-// batch 0 -> file 0 (worker 0)
-// batch 1 -> file 1 (worker 1)
-// batch 2 -> file 0 (worker 0)
-// batch 3 -> file 1 (worker 1)
-// batch 4 -> file 2 (worker 0)
-// batch 5 -> file 0 (worker 1, repeated)
-// batch 6 -> file 2 (worker 0)
-// batch 7 -> file 0 (worker 1,repeated)
-
-//
-TEST(data_reader_group_test, data_reader_group_test_multiple_workers) {
-=======
 void data_reader_epoch_test_impl(int num_files,const int batchsize, std::vector<int> device_list, int epochs ){
->>>>>>> 37d7eab5
   auto p_mr = rmm::mr::get_current_device_resource();
   // store the reference dataset
   std::vector<LABEL_TYPE> labels;
@@ -878,35 +677,16 @@
   is_mhot[3] = true;
   is_mhot[5] = true;
   int sample_per_file = 2048;
-<<<<<<< HEAD
-  int num_files = 3;
-  generate_parquet_input_files(num_files, sample_per_file, is_mhot, labels, denses, row_offsets,
-                               sparse_values);
-
-  const int batchsize = 1026;
-  int numprocs = 1;
-  std::vector<int> device_list = {0, 1, 2};
-  std::vector<std::vector<int>> vvgpu;
-  size_t batchsize_per_gpu = batchsize / device_list.size();
-=======
   generate_parquet_input_files(num_files, sample_per_file, is_mhot, labels, denses, row_offsets,
                                sparse_values);
   int worker_num = device_list.size();
   int numprocs = 1;
   std::vector<std::vector<int>> vvgpu;
   size_t batchsize_per_gpu = batchsize / worker_num;
->>>>>>> 37d7eab5
   for (int i = 0; i < numprocs; i++) {
     vvgpu.push_back(device_list);
   }
 
-<<<<<<< HEAD
-  //! assume num_files is a multiple of #workers so that each file is only confined to one worker
-  ASSERT_TRUE(num_files % device_list.size() == 0);
-  int files_per_worker = num_files / device_list.size();
-
-=======
->>>>>>> 37d7eab5
   const auto& resource_manager = ResourceManagerExt::create(vvgpu, 0);
   const DataReaderSparseParam param = {"distributed", std::vector<int>(slot_num, max_nnz), false,
                                        slot_num};
@@ -918,20 +698,12 @@
     slot_offset[i] = slot_offset[i - 1] + slot_size[i - 1];
   }
   size_t local_gpu_count = resource_manager->get_local_gpu_count();
-<<<<<<< HEAD
-  DataReader<T> data_reader(batchsize, label_dim, dense_dim, params, resource_manager, true,
-=======
   DataReader<T> data_reader(batchsize, label_dim, dense_dim, params, resource_manager, false,
->>>>>>> 37d7eab5
                             device_list.size(), false);
   auto& sparse_tensorbag = data_reader.get_sparse_tensors("distributed");
   auto& label_tensorbag = data_reader.get_label_tensors();
   auto& dense_tensorbag = data_reader.get_dense_tensors();
-<<<<<<< HEAD
-  data_reader.create_drwg_parquet(file_list_name,slot_offset, true);
-=======
   data_reader.create_drwg_parquet(file_list_name, slot_offset, false);
->>>>>>> 37d7eab5
 
   std::vector<size_t> nnz_offset(local_gpu_count, 0);
   std::vector<size_t> sample_offset(local_gpu_count, 0);
@@ -943,118 +715,6 @@
   std::vector<std::vector<CAT_TYPE>> sparse_value_per_worker(local_gpu_count);
   std::vector<std::vector<LABEL_TYPE>> label_per_worker(local_gpu_count);
   std::vector<std::vector<DENSE_TYPE>> dense_per_worker(local_gpu_count);
-<<<<<<< HEAD
-
-  for (auto& dense_vec : dense_per_worker) {
-    dense_vec.resize(files_per_worker * sample_per_file * dense_dim);
-  }
-  for (auto& label_vec : label_per_worker) {
-    label_vec.resize(files_per_worker * sample_per_file * label_dim);
-  }
-
-  // pack data for reference
-  for (int i = 0; i < num_files; i++) {
-    size_t cur_file_nnz = std::accumulate(row_offsets.begin() + slots_per_file * i,
-                                          row_offsets.begin() + slots_per_file * (i + 1), 0);
-    int worker_id = i % local_gpu_count;
-    int round = i / local_gpu_count;
-    total_nnz[worker_id] += cur_file_nnz;
-    total_slots[worker_id] += slots_per_file;
-    row_offsets_per_worker[worker_id].resize(total_slots[worker_id], 0);
-    sparse_value_per_worker[worker_id].resize(total_nnz[worker_id], 0);
-    std::copy(row_offsets.begin() + slots_per_file * i,
-              row_offsets.begin() + slots_per_file * (i + 1),
-              row_offsets_per_worker[worker_id].begin() + total_slots[worker_id] -
-              slots_per_file);
-    std::copy(sparse_values.begin() + total_nnz_files,
-              sparse_values.begin() + total_nnz_files + cur_file_nnz,
-              sparse_value_per_worker[worker_id].begin() + total_nnz[worker_id] - cur_file_nnz);
-    std::copy(labels.begin() + label_dim * i * sample_per_file,
-              labels.begin() + label_dim * (i + 1) * sample_per_file,
-              label_per_worker[worker_id].begin() + round * label_dim * sample_per_file);
-    std::copy(denses.begin() + dense_dim * i * sample_per_file,
-              denses.begin() + dense_dim * (i + 1) * sample_per_file,
-              dense_per_worker[worker_id].begin() + round * dense_dim * sample_per_file);
-    total_nnz_files += cur_file_nnz;
-  }
-  int iter = 12;
-  for (int i = 0; i < iter; i++) {
-    int worker_id = i % local_gpu_count;
-    int round = i / local_gpu_count;
-    long long current_batchsize = data_reader.read_a_batch_to_device();
-    ASSERT_TRUE(current_batchsize == batchsize);
-    for (size_t gpu = 0; gpu < local_gpu_count; ++gpu) {
-      auto sparse_tensor = SparseTensor<T>::stretch_from(sparse_tensorbag[gpu]);
-      auto label_tensor = Tensor2<LABEL_TYPE>::stretch_from(label_tensorbag[gpu]);
-      auto dense_tensor = Tensor2<DENSE_TYPE>::stretch_from(dense_tensorbag[gpu]);
-      size_t label_size = label_tensor.get_num_elements();
-      size_t dense_size = dense_tensor.get_num_elements();
-      // std::cout << "label size ??? " << label_size << " dense size " << dense_size <<
-      // std::endl; 
-      ASSERT_TRUE(label_size == batchsize_per_gpu * label_dim &&
-                  dense_size == batchsize_per_gpu * dense_dim);
-      std::unique_ptr<LABEL_TYPE[]> label_read(new LABEL_TYPE[label_size]);
-      std::unique_ptr<DENSE_TYPE[]> dense_read(new DENSE_TYPE[dense_size]);
-
-      CK_CUDA_THROW_(cudaMemcpy(label_read.get(), label_tensor.get_ptr(),
-                                label_size * sizeof(LABEL_TYPE), cudaMemcpyDeviceToHost));
-      CK_CUDA_THROW_(cudaMemcpy(dense_read.get(), dense_tensor.get_ptr(),
-                                dense_size * sizeof(DENSE_TYPE), cudaMemcpyDeviceToHost));
-
-      int batch_starting = gpu * batchsize_per_gpu;
-      for (size_t sample = 0; sample < batchsize_per_gpu; sample++) {
-        for (int l = 0; l < label_dim; l++) {
-          size_t label_idx = ((sample + batch_starting + round * batchsize) * label_dim + l) %
-                             label_per_worker[worker_id].size();
-          ASSERT_TRUE(label_per_worker[worker_id][label_idx] == label_read[sample * label_dim +
-          l]);
-        }
-
-        for (int d = 0; d < dense_dim; d++) {
-          size_t dense_idx = ((sample + batch_starting + round * batchsize) * dense_dim + d) %
-                             dense_per_worker[worker_id].size();
-          ASSERT_TRUE(dense_per_worker[worker_id][dense_idx] == dense_read[sample * dense_dim +
-          d]);
-        }
-      }
-
-      size_t nnz = sparse_tensor.nnz();
-      std::unique_ptr<CAT_TYPE[]> keys(new CAT_TYPE[nnz]);
-      CK_CUDA_THROW_(cudaMemcpy(keys.get(), sparse_tensor.get_value_ptr(), nnz *
-      sizeof(CAT_TYPE),
-                                cudaMemcpyDeviceToHost));
-      
-      std::unique_ptr<T[]> rowoffsets(new T[batchsize * slot_num + 1]);
-      CK_CUDA_THROW_(cudaMemcpy(rowoffsets.get(), sparse_tensor.get_rowoffset_ptr(),
-                                (1 + batchsize * slot_num) * sizeof(T), cudaMemcpyDeviceToHost));
-      for (int nnz_id = 0; nnz_id < batchsize * slot_num; ++nnz_id) {
-        T expected =
-            row_offsets_per_worker[worker_id][(sample_offset[worker_id] * slot_num + nnz_id) %
-                                              (total_slots[worker_id])];
-        T value = rowoffsets[nnz_id + 1] - rowoffsets[nnz_id];
-        ASSERT_TRUE(value == expected)
-            << " iter: " << i << " idx: " << nnz_id << " worker " << worker_id << " sample_offset"
-            << sample_offset[worker_id] << " value: " << value << " expected: " << expected
-            << " expected idx "
-            << (sample_offset[worker_id] * slot_num + nnz_id) % (total_slots[worker_id]);
-        for (T start = rowoffsets[nnz_id]; start < rowoffsets[nnz_id + 1]; ++start) {
-          int slot_id = nnz_id % slot_num;
-          ASSERT_TRUE(sparse_value_per_worker[worker_id][(nnz_offset[worker_id] + start) %
-                                                        total_nnz[worker_id]] == keys[start]-slot_offset[slot_id])
-              << "idx: " << nnz_id << " "
-              << sparse_value_per_worker[worker_id]
-                                        [(nnz_offset[worker_id] + start) % total_nnz[worker_id]]
-              << " (ref) vs " << keys[start] - slot_offset[slot_id]<< " read" << std::endl;
-        }
-      }
-      T generated_nnz = rowoffsets[batchsize * slot_num];
-      if (gpu == local_gpu_count - 1) sample_offset[worker_id] += batchsize;
-      if (gpu == local_gpu_count - 1) nnz_offset[worker_id] += nnz;
-      ASSERT_TRUE(nnz == static_cast<size_t>(generated_nnz))
-          << "nnz is " << generated_nnz << " expected " << nnz;
-    }
-  }
-=======
   std::vector<int> batch_per_worker;
   for(int worker_id = 0 ;worker_id < worker_num; worker_id++)
   {
@@ -1194,7 +854,6 @@
       round_per_worker[worker_id]++;
     }
   }
->>>>>>> 37d7eab5
   rmm::mr::set_current_device_resource(p_mr);
 }
 
