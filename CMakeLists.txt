--- conflicted
+++ resolved
@@ -38,11 +38,8 @@
   clangformat_setup("${clangformat_srcs}")
 endif()
 
-<<<<<<< HEAD
+
 option(NCCL_A2A "NCCL all2all mode: use NCCL for all2all communication" ON)
-=======
-option(NCCL_A2A "NCCL all2all mode: use NCCL for all2all communication" off)
->>>>>>> 57c9a94d
 if (NCCL_A2A) 
   message(STATUS "-- NCCL_A2A is ON")
   set(CMAKE_C_FLAGS    "${CMAKE_C_FLAGS}    -DNCCL_A2A")
@@ -82,8 +79,6 @@
   set(CMAKE_CUDA_FLAGS "${CMAKE_CUDA_FLAGS} -DVAL")
 endif()
 
-message("-- Default GPU architecture to be compiled for is 70. Set SM to change the GPU architecture")
-set(SM 70)
 # setting compiler flags
 foreach(arch_name ${SM})
     if (arch_name STREQUAL 80 OR 
